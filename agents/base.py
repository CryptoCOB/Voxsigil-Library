<<<<<<< HEAD
import logging

from ..UnifiedAsyncBus import AsyncMessage, MessageType


logger = logging.getLogger(__name__)


=======
from ..UnifiedAsyncBus import AsyncMessage, MessageType


>>>>>>> 90681785
class BaseAgent:
    """Base class for all agents with async bus integration."""

    sigil: str = ""
    invocations: list[str] = []
    sub_agents: list[str] = []

    def __init__(self, vanta_core=None):
<<<<<<< HEAD
        self.vanta_core = None
        if vanta_core is not None:
            self.initialize_subsystem(vanta_core)
=======
        self.vanta_core = vanta_core
>>>>>>> 90681785

    def initialize_subsystem(self, vanta_core):
        """Initialize subsystem and register with async bus."""
        self.vanta_core = vanta_core
        if vanta_core and hasattr(vanta_core, "async_bus"):
            try:
                vanta_core.async_bus.register_component(self.__class__.__name__)
                vanta_core.async_bus.subscribe(
                    self.__class__.__name__,
                    MessageType.USER_INTERACTION,
                    self.handle_message,
                )
            except Exception:
                pass

    def handle_message(self, message: AsyncMessage):
        """Handle messages from the async bus (override in subclasses)."""
<<<<<<< HEAD
        logger.debug(
            f"{self.__class__.__name__} received {message.message_type.value}"
        )
        if (
            self.vanta_core
            and hasattr(self.vanta_core, "event_bus")
            and self.vanta_core.event_bus
        ):
            try:
                self.vanta_core.event_bus.emit(
                    "agent_message_received",
                    {
                        "agent": self.__class__.__name__,
                        "type": message.message_type.value,
                    },
                )
            except Exception:
                pass
=======
>>>>>>> 90681785
        return None

    def on_gui_call(self, payload=None):
        """Publish a generic user interaction message on GUI trigger."""
        if self.vanta_core and hasattr(self.vanta_core, "async_bus"):
            msg = AsyncMessage(
                MessageType.USER_INTERACTION,
                self.__class__.__name__,
                payload,
            )
            self.vanta_core.async_bus.publish(msg)
<<<<<<< HEAD
        if self.vanta_core and hasattr(self.vanta_core, "event_bus"):
            try:
                self.vanta_core.event_bus.emit(
                    "gui_agent_invoked",
                    {"agent": self.__class__.__name__, "payload": payload},
                )
            except Exception:
                pass
=======
>>>>>>> 90681785


class NullAgent(BaseAgent):
    """Fallback agent used when a real agent fails to load."""

    pass<|MERGE_RESOLUTION|>--- conflicted
+++ resolved
@@ -1,4 +1,4 @@
-<<<<<<< HEAD
+
 import logging
 
 from ..UnifiedAsyncBus import AsyncMessage, MessageType
@@ -7,11 +7,6 @@
 logger = logging.getLogger(__name__)
 
 
-=======
-from ..UnifiedAsyncBus import AsyncMessage, MessageType
-
-
->>>>>>> 90681785
 class BaseAgent:
     """Base class for all agents with async bus integration."""
 
@@ -20,13 +15,11 @@
     sub_agents: list[str] = []
 
     def __init__(self, vanta_core=None):
-<<<<<<< HEAD
+
         self.vanta_core = None
         if vanta_core is not None:
             self.initialize_subsystem(vanta_core)
-=======
-        self.vanta_core = vanta_core
->>>>>>> 90681785
+
 
     def initialize_subsystem(self, vanta_core):
         """Initialize subsystem and register with async bus."""
@@ -44,7 +37,7 @@
 
     def handle_message(self, message: AsyncMessage):
         """Handle messages from the async bus (override in subclasses)."""
-<<<<<<< HEAD
+
         logger.debug(
             f"{self.__class__.__name__} received {message.message_type.value}"
         )
@@ -63,8 +56,7 @@
                 )
             except Exception:
                 pass
-=======
->>>>>>> 90681785
+
         return None
 
     def on_gui_call(self, payload=None):
@@ -76,7 +68,7 @@
                 payload,
             )
             self.vanta_core.async_bus.publish(msg)
-<<<<<<< HEAD
+
         if self.vanta_core and hasattr(self.vanta_core, "event_bus"):
             try:
                 self.vanta_core.event_bus.emit(
@@ -85,8 +77,7 @@
                 )
             except Exception:
                 pass
-=======
->>>>>>> 90681785
+
 
 
 class NullAgent(BaseAgent):
