--- conflicted
+++ resolved
@@ -1,1782 +1,1762 @@
-# enhanced_training_script.py
-<<<<<<< HEAD
-"""Async Training Engine for Vanta (Enhanced & Fixed).
-
-Handles model training, fine-tuning, and learning tasks asynchronously.
-"""
-
-# pylint: disable=import-error
-=======
-"""Async Training Engine for Vanta (Enhanced & Fixed).
-
-Handles model training, fine-tuning, and learning tasks asynchronously.
-"""
-
-# pylint: disable=import-error
->>>>>>> 46556c12
-
-import asyncio
-import logging
-import threading
-import time
-<<<<<<< HEAD
-import traceback  # TRFE008
-from pathlib import Path
-from typing import Annotated, Any, Dict, List, Optional, Union
-import uuid
-
-# ML Dependencies
-try:
-    import torch
-    import torch.optim as optim
-    from torch.cuda.amp import GradScaler, autocast  # TRFE004
-    from torch.utils.data import DataLoader
-    from torch.utils.tensorboard import SummaryWriter  # TRFE009
-    HAVE_TORCH = True
-except ImportError:  # pragma: no cover - optional dependency
-    HAVE_TORCH = False
-    torch = None  # type: ignore
-    optim = None  # type: ignore
-    GradScaler = None  # type: ignore
-    autocast = None  # type: ignore
-    DataLoader = None  # type: ignore
-    SummaryWriter = None  # type: ignore
-
-from pydantic import BaseModel, Field, field_validator, model_validator
-from pydantic.types import confloat, conint
-from Vanta.core.UnifiedAsyncBus import AsyncMessage, MessageType
-=======
-import traceback  # TRFE008
-from pathlib import Path
-from typing import Annotated, Any, Dict, List, Optional, Union
-import uuid
-
-# ML Dependencies
-
-
-from pydantic import BaseModel, Field, field_validator, model_validator
-from pydantic.types import confloat, conint
-import torch
-import torch.optim as optim
-from pydantic import BaseModel, Field, field_validator, model_validator
-from pydantic.types import confloat, conint
-from torch.cuda.amp import GradScaler, autocast  # TRFE004
-from torch.utils.data import DataLoader
-from torch.utils.tensorboard import SummaryWriter  # TRFE009
->>>>>>> 46556c12
-
-
-logger = logging.getLogger("Vanta.AsyncTraining")
-
-# Use Pydantic v2 constraints
-Gt = lambda x: confloat(gt=x)
-Ge = lambda x: conint(ge=x)
-
-
-# Attempt to import transformers and datasets (TRFE001, TRFE002)
-try:
-    import copy
-    import json
-
-    import transformers
-    from transformers.models.auto.configuration_auto import AutoConfig
-    from transformers.models.auto.modeling_auto import (
-        AutoModelForSequenceClassification,
-    )
-    from transformers.models.auto.tokenization_auto import AutoTokenizer
-    from transformers.optimization import (
-        get_cosine_schedule_with_warmup as hf_get_cosine_schedule_with_warmup,
-    )
-    from transformers.optimization import (
-        get_linear_schedule_with_warmup as hf_get_linear_schedule_with_warmup,
-    )
-
-    HAVE_TRANSFORMERS = True
-except ImportError:
-    HAVE_TRANSFORMERS = False
-    transformers = None
-    AutoConfig = None  # type: ignore
-    AutoModelForSequenceClassification = None  # type: ignore
-    if transformers is not None:
-        from transformers.models.auto.modeling_auto import (
-            AutoModelForSequenceClassification,
-        )
-    if transformers is not None:
-        from transformers.models.auto.modeling_auto import (
-            AutoModelForSequenceClassification,
-        )
-    AutoTokenizer = None  # type: ignore
-    hf_get_linear_schedule_with_warmup = None  # type: ignore
-    hf_get_cosine_schedule_with_warmup = None  # type: ignore
-
-# Make schedulers accessible via a consistent name, falling back to direct transformers access if needed
-if hf_get_linear_schedule_with_warmup is not None:
-    get_linear_schedule_with_warmup = hf_get_linear_schedule_with_warmup
-elif transformers is not None and hasattr(
-    transformers, "get_linear_schedule_with_warmup"
-):
-    get_linear_schedule_with_warmup = transformers.get_linear_schedule_with_warmup  # type: ignore
-else:
-    get_linear_schedule_with_warmup = None
-
-if hf_get_cosine_schedule_with_warmup is not None:
-    get_cosine_schedule_with_warmup = hf_get_cosine_schedule_with_warmup
-elif transformers is not None and hasattr(
-    transformers, "get_cosine_schedule_with_warmup"
-):
-    get_cosine_schedule_with_warmup = transformers.get_cosine_schedule_with_warmup  # type: ignore
-else:
-    get_cosine_schedule_with_warmup = None
-
-
-try:
-    import datasets as hf_datasets  # TRFE002
-    from datasets import Dataset as HFDataset  # For isinstance check
-    from datasets.dataset_dict import (
-        DatasetDict as HFDatasetDict,  # For isinstance check
-    )
-    from datasets.iterable_dataset import (
-        IterableDataset as HFIterableDataset,  # For isinstance check
-    )
-
-    HAVE_HF_DATASETS = True
-except ImportError:
-    HAVE_HF_DATASETS = False
-    hf_datasets = None  # type: ignore
-    HFIterableDataset = None  # type: ignore
-    HFDatasetDict = None  # type: ignore
-    HFDataset = None  # type: ignore
-
-
-# TRFE003: Pydantic Models
-class TrainingConfig(BaseModel):
-    output_dir: Path = Field(default_factory=lambda: Path("./training_outputs"))
-    checkpoint_dir: Path = Field(default_factory=lambda: Path("./checkpoints"))
-    max_epochs: Annotated[int, Gt(0)] = Field(default=10)
-    batch_size: Annotated[int, Gt(0)] = Field(default=8)
-    learning_rate: Annotated[float, Gt(0)] = Field(default=1e-4)
-
-    save_steps: int = Field(
-        default=500, ge=0
-    )  # 0 means save only at end of epoch potentially
-    eval_steps: int = Field(default=100, ge=0)  # 0 means eval only at end of epoch
-
-    warmup_steps: int = Field(default=100, ge=0)
-    gradient_accumulation_steps: int = Field(default=1, ge=1)
-    max_grad_norm: Annotated[float, Gt(0)] = Field(default=1.0)
-    device: str = Field(default="auto")
-    dataset_text_column: str = Field(default="text")
-    dataset_label_column: str = Field(default="label")
-    dataset_train_split_name: str = Field(default="train")
-    dataset_eval_split_name: Optional[str] = Field(default="validation")  # For TRFE006
-    max_seq_length: Annotated[int, Gt(0)] = Field(default=128)
-
-    # TRFE005 related
-    scheduler_type: str = Field(
-        default="linear", pattern="^(linear|cosine|none)$"
-    )  # Example schedulers
-    scheduler_kwargs: Dict[str, Any] = Field(default_factory=dict)
-
-    # TRFE007 related
-    resume_from_checkpoint: Optional[Union[str, Path]] = Field(default=None)
-
-    # TRFE009 related
-    tensorboard_log_dir: Optional[Path] = Field(default=None)
-
-    # New fields
-    mixed_precision: bool = Field(
-        default=False, description="Enable mixed precision training (AMP)"
-    )
-    dataloader_num_workers: int = Field(
-        default=0, ge=0, description="Number of DataLoader workers"
-    )
-
-    @field_validator(
-        "output_dir", "checkpoint_dir", "tensorboard_log_dir", mode="before"
-    )
-    @classmethod
-    def _resolve_path(cls, v: Optional[Union[str, Path]]) -> Optional[Path]:
-        if v is None:
-            return None
-        return Path(v).resolve()
-
-    @model_validator(mode="after")
-    def _validate_paths_exist_or_creatable(self) -> "TrainingConfig":
-        for path_field in ["output_dir", "checkpoint_dir"]:
-            path_val = getattr(self, path_field)
-            if path_val:
-                pass  # Could add writability checks here
-        if self.tensorboard_log_dir is None and self.output_dir:
-            self.tensorboard_log_dir = self.output_dir / "runs"
-        return self
-
-    def model_dump(self, *args, **kwargs):
-        """Dump the model to a dictionary."""
-        return {
-            "output_dir": str(self.output_dir),
-            "checkpoint_dir": str(self.checkpoint_dir),
-            "max_epochs": self.max_epochs,
-            "batch_size": self.batch_size,
-            "learning_rate": self.learning_rate,
-            "save_steps": self.save_steps,
-            "eval_steps": self.eval_steps,
-            "warmup_steps": self.warmup_steps,
-            "gradient_accumulation_steps": self.gradient_accumulation_steps,
-            "max_grad_norm": self.max_grad_norm,
-            "device": self.device,
-            "dataset_text_column": self.dataset_text_column,
-            "dataset_label_column": self.dataset_label_column,
-            "dataset_train_split_name": self.dataset_train_split_name,
-            "dataset_eval_split_name": self.dataset_eval_split_name,
-            "max_seq_length": self.max_seq_length,
-            "scheduler_type": self.scheduler_type,
-            "scheduler_kwargs": self.scheduler_kwargs,
-            "resume_from_checkpoint": str(self.resume_from_checkpoint)
-            if self.resume_from_checkpoint
-            else None,
-            "tensorboard_log_dir": str(self.tensorboard_log_dir)
-            if self.tensorboard_log_dir
-            else None,
-            "mixed_precision": self.mixed_precision,
-            "dataloader_num_workers": self.dataloader_num_workers,
-        }
-
-    def model_copy(self, deep=True):
-        """Create a copy of the model."""
-        if deep:
-            return TrainingConfig(**copy.deepcopy(self.model_dump()))
-        else:
-            return TrainingConfig(**self.model_dump())
-
-    def model_dump_json(self, *args, **kwargs):
-        """Dump the model to a JSON string."""
-        indent = kwargs.get("indent", None)
-        return json.dumps(self.model_dump(), indent=indent)
-
-
-class TrainingJob(BaseModel):  # TRFE003
-    job_id: str
-    model_name_or_path: str  # TRFE001: Changed from model_name
-    dataset_name_or_path: str  # TRFE002: Changed from dataset_path
-    config: TrainingConfig  # Uses the Pydantic TrainingConfig
-
-    status: str = (
-        "pending"  # pending, running, completed, failed, paused, stopping, stopped
-    )
-    progress: float = Field(0.0, ge=0.0, le=1.0)
-    current_epoch: int = Field(0, ge=0)
-    total_steps: int = Field(0, ge=0)  # Will be calculated
-    current_step: int = Field(0, ge=0)
-    loss: Optional[float] = None
-    metrics: Dict[str, float] = Field(default_factory=dict)
-    start_time: Optional[float] = None
-    end_time: Optional[float] = None
-    error: Optional[Dict[str, str]] = None  # TRFE008: For structured error
-
-    # Use model_config for private attributes instead of field definitions
-    model_config = {"arbitrary_types_allowed": True}
-
-    def __init__(self, **data):
-        super().__init__(**data)
-        # Initialize private attributes after model creation
-        self._model: Optional[Any] = None
-        self._tokenizer: Optional[Any] = None
-        self._optimizer: Optional[Any] = None
-        self._scheduler: Optional[Any] = None
-        self._train_dataloader: Optional[Any] = None
-        self._eval_dataloader: Optional[Any] = None
-        self._grad_scaler: Optional[Any] = None
-        self._summary_writer: Optional[Any] = None
-        self._loaded_checkpoint_path: Optional[Path] = None
-
-    def model_dump(self, *args, **kwargs):
-        data = super().model_dump(*args, **kwargs)
-        if isinstance(self.config, TrainingConfig):
-            data["config"] = self.config.model_dump()
-        if self._loaded_checkpoint_path is not None:
-            data["_loaded_checkpoint_path"] = str(self._loaded_checkpoint_path)
-        return data
-
-
-class AsyncTrainingEngine:
-    """Async Training Engine for model training and fine-tuning (Enhanced)"""
-
-    COMPONENT_NAME = "async_training_engine"
-
-    def __init__(
-        self, vanta_core: Any, default_engine_config: Optional[TrainingConfig] = None
-    ):
-        self.vanta_core = vanta_core
-        self.default_engine_config = default_engine_config or TrainingConfig()
-        self.device = self._determine_device(self.default_engine_config.device)
-
-        self.training_jobs: Dict[str, TrainingJob] = {}
-        self.active_job_id: Optional[str] = None
-        self.job_lock = threading.RLock()
-        self.is_initialized = False
-        self.training_task: Optional[asyncio.Task] = None
-
-        if hasattr(self.vanta_core, "register_component"):
-            self.vanta_core.register_component(
-                self.COMPONENT_NAME,
-                self,
-                {
-                    "type": "async_trainer",
-                    "output_dir": str(self.default_engine_config.output_dir),
-                },
-            )
-            logger.info(f"{self.COMPONENT_NAME} registered with VantaCore")
-        else:
-            logger.warning(
-                "VantaCore does not have register_component method. Skipping registration."
-            )
-
-        if hasattr(self.vanta_core, "async_bus"):
-            self.vanta_core.async_bus.register_component("training_engine")
-            self.vanta_core.async_bus.subscribe(
-                "training_engine",
-                MessageType.PROCESSING_REQUEST,
-                self.handle_training_request,
-            )
-            logger.info(
-                "training_engine registered and subscribed to async bus (PROCESSING_REQUEST)"
-            )
-
-        if hasattr(self.vanta_core, "async_bus"):
-            self.vanta_core.async_bus.register_component("training_engine")
-            self.vanta_core.async_bus.subscribe(
-                "training_engine",
-                MessageType.PROCESSING_REQUEST,
-                self.handle_training_request,
-            )
-            logger.info(
-                "training_engine registered and subscribed to async bus (PROCESSING_REQUEST)"
-            )
-
-    def _determine_device(self, requested_device: str) -> str:
-        logger.info(
-            f"Device detection: requested_device={requested_device}, HAVE_TORCH={HAVE_TORCH}, torch={torch}"
-        )
-
-        if not HAVE_TORCH or torch is None:
-            logger.warning("Torch not available. Falling back to CPU.")
-            return "cpu"
-        if requested_device != "auto":
-            if requested_device == "cuda" and not torch.cuda.is_available():
-                logger.warning("CUDA specified but not available. Falling back to CPU.")
-                return "cpu"
-            if requested_device == "mps":
-                mps_available = False
-                if hasattr(torch.backends, "mps"):
-                    mps_backend = getattr(torch.backends, "mps", None)
-                    if (
-                        mps_backend is not None
-                        and hasattr(mps_backend, "is_available")
-                        and callable(mps_backend.is_available)  # type: ignore[truthy-function]
-                    ):
-                        mps_available = mps_backend.is_available()  # type: ignore[no-untyped-call]
-                if not mps_available:
-                    logger.warning(
-                        "MPS specified but not available. Falling back to CPU for training (MPS support varies)."
-                    )
-                    return "cpu"
-            return requested_device
-
-        if torch.cuda.is_available():
-            logger.info("CUDA detected and available for training")
-            return "cuda"
-        elif (
-            hasattr(torch.backends, "mps")
-            and getattr(torch.backends.mps, "is_available", lambda: False)()  # type: ignore[no-untyped-call]
-        ):
-            logger.info(
-                "MPS device detected. Using MPS for training can be experimental."
-            )
-            return "mps"
-        return "cpu"
-
-    async def initialize(self) -> bool:
-        if self.is_initialized:
-            logger.warning("Training Engine already initialized.")
-            return True
-        try:
-            effective_config = self.default_engine_config
-            logger.info(f"Initializing Training Engine on device: {self.device}")
-
-            effective_config.output_dir.mkdir(parents=True, exist_ok=True)
-            effective_config.checkpoint_dir.mkdir(parents=True, exist_ok=True)
-            if effective_config.tensorboard_log_dir:
-                effective_config.tensorboard_log_dir.mkdir(parents=True, exist_ok=True)
-
-            self.is_initialized = True
-            self.vanta_core.publish_event(
-                "training.engine.initialized",
-                {
-                    "device": self.device,
-                    "default_output_dir": str(effective_config.output_dir),
-                    "torch_available": HAVE_TORCH,
-                    "transformers_available": HAVE_TRANSFORMERS,
-                    "hf_datasets_available": HAVE_HF_DATASETS,
-                    "default_mixed_precision": effective_config.mixed_precision,
-                },
-                source="AsyncTrainingEngine",
-            )
-            logger.info("Training Engine initialized successfully")
-            return True
-
-        except Exception as e:
-            logger.error(f"Failed to initialize Training Engine: {e}", exc_info=True)
-            self.is_initialized = False
-            return False
-
-    async def create_training_job(
-        self,
-        job_id: str,
-        model_name_or_path: str,
-        dataset_name_or_path: str,
-        job_specific_config_dict: Optional[Dict[str, Any]] = None,
-    ) -> TrainingJob:
-        merged_config_data = self.default_engine_config.model_copy(
-            deep=True
-        ).model_dump()
-        if job_specific_config_dict:
-            merged_config_data.update(job_specific_config_dict)
-        final_config = TrainingConfig(**merged_config_data)
-
-        # Ensure job-specific paths are subdirectories of the main output/checkpoint dirs
-        # and use the job_id to make them unique.
-        final_config.output_dir = self.default_engine_config.output_dir / job_id
-        final_config.output_dir.mkdir(parents=True, exist_ok=True)
-
-        final_config.checkpoint_dir = self.default_engine_config.checkpoint_dir / job_id
-        final_config.checkpoint_dir.mkdir(parents=True, exist_ok=True)
-
-        if (
-            final_config.tensorboard_log_dir
-        ):  # If user specified one, make it job-specific
-            # If the default (based on output_dir) was used, it will be updated correctly below
-            # This assumes tensorboard_log_dir from config might be a general path
-            final_config.tensorboard_log_dir = (
-                final_config.tensorboard_log_dir / job_id
-            )  # This line might need adjustment if tensorboard_log_dir is absolute
-        elif (
-            self.default_engine_config.tensorboard_log_dir
-        ):  # If default engine config had one
-            final_config.tensorboard_log_dir = (
-                self.default_engine_config.tensorboard_log_dir / job_id
-            )
-        else:  # Fallback if no tensorboard log dir defined anywhere
-            final_config.tensorboard_log_dir = (
-                final_config.output_dir / "runs"
-            )  # Default to job's output dir
-
-        final_config.tensorboard_log_dir.mkdir(parents=True, exist_ok=True)
-
-        job = TrainingJob(
-            job_id=job_id,
-            model_name_or_path=model_name_or_path,
-            dataset_name_or_path=dataset_name_or_path,
-            config=final_config,
-            progress=0.0,
-            current_epoch=0,
-            total_steps=0,
-            current_step=0,
-        )
-
-        with self.job_lock:
-            if job_id in self.training_jobs:
-                raise ValueError(f"Job ID {job_id} already exists.")
-            self.training_jobs[job_id] = job
-
-        self.vanta_core.publish_event(
-            "training.job.created",
-            {
-                "job_id": job_id,
-                "model_name_or_path": model_name_or_path,
-                "dataset_name_or_path": dataset_name_or_path,
-                "config": final_config.model_dump(),
-            },
-            source="AsyncTrainingEngine",
-        )
-        logger.info(
-            f"Created training job: {job_id} with config: {final_config.model_dump_json(indent=2)}"
-        )
-        return job
-
-    async def handle_training_request(self, message):
-        """Async bus handler to start a training job."""
-        try:
-            cfg = message.content.get("config") if hasattr(message, "content") else None
-            model = message.content.get("model") if hasattr(message, "content") else None
-            dataset = message.content.get("dataset") if hasattr(message, "content") else None
-            job = await self.create_training_job(
-                job_id=str(uuid.uuid4())[:8],
-                model_name_or_path=model or "model",
-                dataset_name_or_path=dataset or "dataset",
-                job_specific_config_dict=cfg,
-            )
-            await self.start_training_job(job.job_id)
-            await self.vanta_core.async_bus.publish(
-                AsyncMessage(
-                    MessageType.PROCESSING_RESPONSE,
-                    self.COMPONENT_NAME,
-                    {"job_id": job.job_id},
-                    target_ids=[message.sender_id],
-                )
-            )
-        except Exception as e:
-            logger.error(f"handle_training_request error: {e}")
-
-    async def handle_training_request(self, message):
-        """Async bus handler to start a training job."""
-        try:
-            cfg = message.content.get("config") if hasattr(message, "content") else None
-            model = message.content.get("model") if hasattr(message, "content") else None
-            dataset = message.content.get("dataset") if hasattr(message, "content") else None
-            job = await self.create_training_job(
-                job_id=str(uuid.uuid4())[:8],
-                model_name_or_path=model or "model",
-                dataset_name_or_path=dataset or "dataset",
-                job_specific_config_dict=cfg,
-            )
-            await self.start_training_job(job.job_id)
-            await self.vanta_core.async_bus.publish(
-                AsyncMessage(
-                    MessageType.PROCESSING_RESPONSE,
-                    self.COMPONENT_NAME,
-                    {"job_id": job.job_id},
-                    target_ids=[message.sender_id],
-                )
-            )
-        except Exception as e:
-            logger.error(f"handle_training_request error: {e}")
-
-    async def start_training_job(self, job_id: str) -> bool:
-        if not self.is_initialized:
-            logger.error("Training engine not initialized")
-            return False  # Return bool as per type hint, not raise
-
-        with self.job_lock:
-            if job_id not in self.training_jobs:
-                logger.error(f"Training job {job_id} not found")
-                return False
-
-            job = self.training_jobs[job_id]
-            if job.status not in ["pending", "failed", "completed", "stopped"]:
-                logger.error(
-                    f"Job {job_id} is in status '{job.status}' and cannot be started."
-                )
-                return False
-
-            if self.active_job_id is not None and self.active_job_id != job_id:
-                current_active_job = self.training_jobs.get(self.active_job_id)
-                if current_active_job and current_active_job.status == "running":
-                    logger.error(
-                        f"Another training job {self.active_job_id} is already running."
-                    )
-                    return False
-
-            job.status = "pending"
-            job.progress = 0.0
-            job.current_epoch = 0
-            job.current_step = 0
-            job.total_steps = 0  # Recalculated in _prepare_training_artifacts
-            job.loss = None
-            job.metrics = {}
-            job.error = None
-            job.start_time = time.time()
-            job.end_time = None
-            job._loaded_checkpoint_path = None  # Reset this
-
-            self.active_job_id = job_id
-
-        if self.training_task and not self.training_task.done():
-            logger.info("Cancelling previous training task.")
-            self.training_task.cancel()
-            try:
-                await self.training_task
-            except asyncio.CancelledError:
-                logger.info("Previous training task cancelled.")
-            except Exception as e:
-                logger.warning(f"Error awaiting previous task cancellation: {e}")
-            self.training_task = None
-
-        self.training_task = asyncio.create_task(self._run_training_job(job))
-        logger.info(f"Training job {job_id} submitted to run.")
-        return True
-
-    async def _run_training_job(self, job: TrainingJob):
-        loop = asyncio.get_event_loop()
-        try:
-            with self.job_lock:
-                job.status = "running"
-
-            self.vanta_core.publish_event(
-                "training.job.started",
-                {"job_id": job.job_id},
-                source="AsyncTrainingEngine",
-            )
-            logger.info(f"Running training job: {job.job_id} on device: {self.device}")
-
-            if (
-                HAVE_TORCH
-                and SummaryWriter is not None
-                and job.config.tensorboard_log_dir
-            ):
-                try:
-                    job._summary_writer = await loop.run_in_executor(
-                        None,
-                        lambda: SummaryWriter(
-                            log_dir=str(job.config.tensorboard_log_dir)
-                        )
-                        if SummaryWriter is not None
-                        else None,
-                    )
-                    if job._summary_writer:
-                        logger.info(
-                            f"TensorBoard logging to: {job.config.tensorboard_log_dir}"
-                        )
-                except Exception as e:
-                    logger.error(
-                        f"Failed to initialize TensorBoard SummaryWriter: {e}",
-                        exc_info=True,
-                    )
-                    job._summary_writer = None
-
-            if (
-                job.config.mixed_precision
-                and self.device == "cuda"
-                and HAVE_TORCH
-                and GradScaler
-            ):
-                job._grad_scaler = await loop.run_in_executor(None, GradScaler)
-                if job._grad_scaler:
-                    logger.info("Mixed precision (AMP) enabled with GradScaler.")
-
-            await self._prepare_training_artifacts(job)
-            await self._setup_optimizer_and_scheduler(job)
-            await self._training_loop(job)
-
-            with self.job_lock:
-                if job.status == "running":
-                    job.status = "completed"
-                job.end_time = time.time()
-                job.progress = 1.0
-                if self.active_job_id == job.job_id:
-                    self.active_job_id = None
-
-            self.vanta_core.publish_event(
-                "training.job.completed",
-                {
-                    "job_id": job.job_id,
-                    "final_loss": job.loss,
-                    "metrics": job.metrics,
-                    "duration": (job.end_time - job.start_time)
-                    if job.start_time and job.end_time
-                    else None,
-                },
-                source="AsyncTrainingEngine",
-            )
-            logger.info(f"Training job completed: {job.job_id}")
-
-        except asyncio.CancelledError:
-            logger.info(f"Training job {job.job_id} was cancelled.")
-            with self.job_lock:
-                job.status = "stopped"
-                job.error = {
-                    "type": "CancelledError",
-                    "message": "Job was cancelled.",
-                    "traceback": "",
-                }
-                job.end_time = time.time()
-                if self.active_job_id == job.job_id:
-                    self.active_job_id = None
-            self.vanta_core.publish_event(
-                "training.job.stopped",
-                {"job_id": job.job_id, "reason": "cancelled"},
-                source="AsyncTrainingEngine",
-            )
-        except Exception as e:
-            tb_str = traceback.format_exc()
-            logger.error(f"Training job failed: {job.job_id}, error: {e}\n{tb_str}")
-            with self.job_lock:
-                job.status = "failed"
-                job.error = {
-                    "type": e.__class__.__name__,
-                    "message": str(e),
-                    "traceback": tb_str,
-                }
-                job.end_time = time.time()
-                if self.active_job_id == job.job_id:
-                    self.active_job_id = None
-            self.vanta_core.publish_event(
-                "training.job.failed",
-                {
-                    "job_id": job.job_id,
-                    "error_type": e.__class__.__name__,
-                    "error_message": str(e),
-                },
-                source="AsyncTrainingEngine",
-            )
-        finally:
-            if job._summary_writer:
-                await loop.run_in_executor(None, job._summary_writer.close)
-            job._model = None
-            job._tokenizer = None
-            job._optimizer = None
-            job._scheduler = None
-            job._train_dataloader = None
-            job._eval_dataloader = None
-            job._grad_scaler = None
-            if HAVE_TORCH and torch and self.device == "cuda":
-                try:
-                    await loop.run_in_executor(None, torch.cuda.empty_cache)
-                except Exception:
-                    pass
-
-    async def _prepare_training_artifacts(self, job: TrainingJob):
-        logger.info(f"Preparing training artifacts for job: {job.job_id}")
-        loop = asyncio.get_event_loop()
-
-        if not (HAVE_TORCH and HAVE_TRANSFORMERS and HAVE_HF_DATASETS):
-            raise RuntimeError("PyTorch, Transformers, and HF Datasets are required.")
-
-        if AutoTokenizer is None:  # Explicit check for Pydantic
-            raise RuntimeError("AutoTokenizer not available from Transformers library.")
-
-        logger.info(f"Loading tokenizer: {job.model_name_or_path}")
-        job._tokenizer = await loop.run_in_executor(
-            None,
-            lambda: AutoTokenizer.from_pretrained(job.model_name_or_path),  # type: ignore[no-untyped-call]
-        )
-
-        if hf_datasets is None:  # Explicit check for Pydantic
-            raise RuntimeError(
-                "HuggingFace datasets library (hf_datasets) not available."
-            )
-
-        logger.info(f"Loading dataset: {job.dataset_name_or_path}")
-        raw_datasets = await loop.run_in_executor(
-            None,
-            lambda: hf_datasets.load_dataset(  # type: ignore[union-attr]
-                job.dataset_name_or_path,
-                split=None,
-                cache_dir=str(job.config.output_dir / "datasets_cache"),  # L588 Fix
-            ),
-        )
-
-        if raw_datasets is None:
-            raise RuntimeError(f"Failed to load dataset: {job.dataset_name_or_path}")
-
-        def preprocess_function(examples):
-            if job._tokenizer is None:
-                raise ValueError("Tokenizer is None. Ensure it's properly initialized.")
-            # Ensure examples[job.config.dataset_text_column] is correctly formatted for tokenizer
-            # E.g., it might be a list of strings, or a dict of lists if dataset is structured.
-            # For simplicity, assuming it's directly passable.
-            texts_to_tokenize = examples[job.config.dataset_text_column]
-
-            result = job._tokenizer(
-                texts_to_tokenize,  # Directly pass the content
-                padding="max_length",
-                max_length=job.config.max_seq_length,
-                truncation=True,
-            )
-            return result
-
-        logger.info(
-            "Preprocessing datasets..."
-        )  # L607 Syntax fix: moved from previous line
-        tokenized_datasets = await loop.run_in_executor(
-            None,
-            lambda: raw_datasets.map(preprocess_function, batched=True),  # type: ignore[union-attr]
-        )
-
-        train_dataset = None
-        eval_dataset = None
-
-        # Robust split access
-        if HFDatasetDict is not None and isinstance(tokenized_datasets, HFDatasetDict):
-            if job.config.dataset_train_split_name in tokenized_datasets:
-                train_dataset = tokenized_datasets[job.config.dataset_train_split_name]
-            if (
-                job.config.dataset_eval_split_name
-                and job.config.dataset_eval_split_name in tokenized_datasets
-            ):
-                eval_dataset = tokenized_datasets[job.config.dataset_eval_split_name]
-        elif HFDataset is not None and isinstance(
-            tokenized_datasets, HFDataset
-        ):  # If load_dataset returned a single split
-            logger.warning(
-                f"Loaded dataset is a single Dataset, not DatasetDict. Assuming it's for training: {job.config.dataset_train_split_name}"
-            )
-            train_dataset = tokenized_datasets
-            # Try to split if eval name is provided and different
-            if (
-                job.config.dataset_eval_split_name
-                and job.config.dataset_eval_split_name
-                != job.config.dataset_train_split_name
-            ):
-                logger.warning(
-                    "Cannot get eval_split from a single Dataset. Eval will be skipped unless dataset is split manually."
-                )
-        elif HFIterableDataset is not None and isinstance(
-            tokenized_datasets, HFIterableDataset
-        ):
-            logger.warning(
-                "Loaded dataset is an IterableDataset. Dictionary/attribute access for splits may not apply."
-            )
-            train_dataset = tokenized_datasets  # Assume it's the train split
-        else:  # Fallback to attribute access for other types or if checks fail
-            if hasattr(tokenized_datasets, job.config.dataset_train_split_name):
-                train_dataset = getattr(
-                    tokenized_datasets, job.config.dataset_train_split_name
-                )
-            if job.config.dataset_eval_split_name and hasattr(
-                tokenized_datasets, job.config.dataset_eval_split_name
-            ):
-                eval_dataset = getattr(
-                    tokenized_datasets, job.config.dataset_eval_split_name
-                )
-
-        if train_dataset is None:
-            raise RuntimeError(
-                f"Failed to access training split '{job.config.dataset_train_split_name}'"
-            )
-        logger.info(
-            f"Successfully loaded training split: {job.config.dataset_train_split_name}"
-        )
-        if eval_dataset:
-            logger.info(
-                f"Successfully loaded evaluation split: {job.config.dataset_eval_split_name}"
-            )
-        else:
-            logger.warning(
-                f"No evaluation split found or accessible for '{job.config.dataset_eval_split_name}'"
-            )
-
-        if hasattr(train_dataset, "with_format") and callable(
-            getattr(train_dataset, "with_format")
-        ):
-            train_dataset = await loop.run_in_executor(
-                None,
-                lambda: train_dataset.with_format("torch") if train_dataset else None,
-            )  # type: ignore[union-attr, attr-defined]
-        if (
-            eval_dataset
-            and hasattr(eval_dataset, "with_format")
-            and callable(getattr(eval_dataset, "with_format"))
-        ):
-            eval_dataset = await loop.run_in_executor(
-                None,
-                lambda: eval_dataset.with_format("torch") if eval_dataset else None,
-            )  # type: ignore[union-attr, attr-defined]
-
-        if DataLoader is None:
-            raise RuntimeError("PyTorch DataLoader not available.")
-
-        job._train_dataloader = await loop.run_in_executor(
-            None,
-            lambda: DataLoader(
-                train_dataset,  # type: ignore[arg-type]
-                shuffle=not isinstance(
-                    train_dataset,
-                    HFIterableDataset if HFIterableDataset is not None else (),
-                ),  # Cannot shuffle IterableDataset here
-                batch_size=job.config.batch_size,
-                num_workers=job.config.dataloader_num_workers,
-            )
-            if train_dataset
-            else None,
-        )
-        if eval_dataset:
-            job._eval_dataloader = await loop.run_in_executor(
-                None,
-                lambda: DataLoader(
-                    eval_dataset,  # type: ignore[arg-type]
-                    batch_size=job.config.batch_size,
-                    num_workers=job.config.dataloader_num_workers,
-                )
-                if eval_dataset
-                else None,
-            )
-
-        if job._train_dataloader and hasattr(job._train_dataloader, "__len__"):
-            try:
-                dataloader_length = len(job._train_dataloader)
-                job.total_steps = (
-                    dataloader_length * job.config.max_epochs
-                ) // job.config.gradient_accumulation_steps
-                logger.info(f"Total training steps: {job.total_steps}")
-            except TypeError:  # IterableDataset may not have __len__
-                logger.warning(
-                    "Train DataLoader does not support __len__. Total steps cannot be pre-calculated accurately."
-                )
-                job.total_steps = -1  # Indicate unknown total steps
-        else:
-            logger.warning(
-                "Train DataLoader not available or does not support __len__."
-            )
-            job.total_steps = -1
-
-        num_labels = 2
-        try:  # Determine num_labels carefully
-            if (
-                train_dataset is not None
-                and hasattr(train_dataset, "features")
-                and isinstance(getattr(train_dataset, "features", None), dict)
-                and train_dataset.features is not None
-                and job.config.dataset_label_column in train_dataset.features
-            ):  # type: ignore[union-attr, operator]
-                label_feature = train_dataset.features[job.config.dataset_label_column]  # type: ignore[union-attr, operator]
-                if hasattr(label_feature, "num_classes"):
-                    num_labels = label_feature.num_classes
-                elif (
-                    HFIterableDataset is not None
-                    and not isinstance(train_dataset, HFIterableDataset)
-                    and hasattr(train_dataset, "unique")
-                    and callable(getattr(train_dataset, "unique"))
-                ):  # L736
-                    unique_labels = await loop.run_in_executor(
-                        None,
-                        lambda: train_dataset.unique(job.config.dataset_label_column),
-                    )  # type: ignore[union-attr, attr-defined]
-                    if unique_labels is not None:
-                        num_labels = len(unique_labels)
-            logger.info(f"Determined {num_labels} labels for classification task")
-        except Exception as e:
-            logger.warning(
-                f"Could not determine num_labels from dataset, using default of {num_labels}: {e}"
-            )
-
-        if AutoConfig is None:
-            raise RuntimeError("AutoConfig not available.")
-        logger.info(f"Loading model config: {job.model_name_or_path}")
-        model_config = await loop.run_in_executor(
-            None,
-            lambda: AutoConfig.from_pretrained(
-                job.model_name_or_path, num_labels=num_labels
-            )
-            if AutoConfig is not None
-            else (_ for _ in ()).throw(
-                RuntimeError(
-                    "AutoConfig is not available. Ensure the transformers library is installed."
-                )
-            ),
-        )
-
-        if AutoModelForSequenceClassification is None:
-            raise RuntimeError("AutoModelForSequenceClassification not available.")
-        logger.info(f"Loading model: {job.model_name_or_path}")
-        job._model = await loop.run_in_executor(
-            None,
-            lambda: AutoModelForSequenceClassification.from_pretrained(
-                job.model_name_or_path, config=model_config
-            )
-            if AutoModelForSequenceClassification is not None
-            else (_ for _ in ()).throw(
-                RuntimeError(
-                    "AutoModelForSequenceClassification is not available. Ensure the transformers library is installed."
-                )
-            ),  # type: ignore[no-untyped-call]
-        )
-
-        # Corrected indentation for this block
-        if not job._model:
-            raise RuntimeError("Failed to load model: model is None")
-        if not torch:
-            raise RuntimeError("PyTorch not available. Install PyTorch.")
-
-        if hasattr(job._model, "to"):
-            await loop.run_in_executor(None, lambda: job._model.to(self.device))  # type: ignore[union-attr]
-            logger.info(f"Model successfully loaded and moved to device: {self.device}")
-        else:
-            logger.warning("Model doesn't have 'to' method, cannot move to device")
-        # The above try-except for model loading was not shown in user snippet, but should be here. Added.
-
-        checkpoint_to_load_path: Optional[Path] = None
-        if job.config.resume_from_checkpoint:
-            if job.config.resume_from_checkpoint == "latest":
-                chkpt_dir = Path(job.config.checkpoint_dir)
-                # Ensure correct sorting for steps, e.g., step_9 vs step_100
-                checkpoints = sorted(
-                    [
-                        p
-                        for p in chkpt_dir.glob(f"{job.job_id}_step_*.pt")
-                        if p.stem.split("_")[-1].isdigit()
-                    ],
-                    key=lambda f: int(f.stem.split("_")[-1]),
-                    reverse=True,
-                )
-                if checkpoints:
-                    checkpoint_to_load_path = checkpoints[0]
-            else:
-                checkpoint_to_load_path = Path(job.config.resume_from_checkpoint)
-
-            if checkpoint_to_load_path and not checkpoint_to_load_path.exists():
-                logger.warning(
-                    f"Specified checkpoint {checkpoint_to_load_path} not found. Starting from scratch."
-                )
-                checkpoint_to_load_path = None
-
-        if checkpoint_to_load_path and job._model:
-            logger.info(
-                f"Loading model state from checkpoint: {checkpoint_to_load_path}"
-            )
-            try:
-                if torch is None:
-                    raise RuntimeError(
-                        "PyTorch (torch) is None, cannot load checkpoint."
-                    )
-                loaded_chkpt = await loop.run_in_executor(
-                    None,
-                    lambda: torch.load(
-                        checkpoint_to_load_path, map_location=self.device
-                    )
-                    if HAVE_TORCH and torch and hasattr(torch, "load")
-                    else (_ for _ in ()).throw(
-                        RuntimeError(
-                            "PyTorch (torch) is None or missing 'load', cannot load checkpoint."
-                        )
-                    ),  # type: ignore[union-attr]
-                )
-
-                if hasattr(job._model, "load_state_dict"):
-                    await loop.run_in_executor(
-                        None,
-                        lambda: job._model.load_state_dict(
-                            loaded_chkpt["model_state_dict"]
-                        )
-                        if job._model is not None
-                        else None,
-                    )  # type: ignore[union-attr]
-
-                job.current_epoch = loaded_chkpt.get("epoch", 0)
-                job.current_step = loaded_chkpt.get(
-                    "global_step", loaded_chkpt.get("step", 0)
-                )
-                job.loss = loaded_chkpt.get("loss")
-                job.metrics = loaded_chkpt.get("metrics", {})
-                job._loaded_checkpoint_path = (
-                    checkpoint_to_load_path  # Store for optimizer/scheduler
-                )
-                logger.info(
-                    f"Resuming from epoch {job.current_epoch}, step {job.current_step}"
-                )
-            except Exception as e:
-                logger.error(
-                    f"Failed to load model from checkpoint {checkpoint_to_load_path}: {e}. Training from scratch.",
-                    exc_info=True,
-                )
-                job._loaded_checkpoint_path = None
-
-    async def _setup_optimizer_and_scheduler(self, job: TrainingJob):
-        if not (HAVE_TORCH and job._model):
-            return
-        loop = asyncio.get_event_loop()
-
-        if optim is None:
-            raise RuntimeError("PyTorch optim is None.")
-        if job._model is None:
-            raise RuntimeError("job._model is None, cannot create optimizer.")
-
-        job._optimizer = await loop.run_in_executor(
-            None,
-            lambda: optim.AdamW(job._model.parameters(), lr=job.config.learning_rate),  # type: ignore[union-attr]
-        )
-
-        num_training_steps = (
-            job.total_steps if job.total_steps > 0 else 10000
-        )  # Fallback if total_steps unknown
-
-        if job.config.scheduler_type == "linear":
-            if (
-                get_linear_schedule_with_warmup is not None
-                and job._optimizer is not None
-            ):
-                job._scheduler = await loop.run_in_executor(
-                    None,
-                    lambda: get_linear_schedule_with_warmup(  # type: ignore[operator]
-                        job._optimizer
-                        if job._optimizer is not None
-                        else (_ for _ in ()).throw(
-                            ValueError("Optimizer is not initialized")
-                        ),
-                        num_warmup_steps=job.config.warmup_steps,
-                        num_training_steps=num_training_steps,
-                        **job.config.scheduler_kwargs,
-                    ),
-                )
-            else:
-                logger.warning(
-                    "Linear scheduler or optimizer not available. Continuing without scheduler."
-                )
-        elif job.config.scheduler_type == "cosine":
-            if (
-                get_cosine_schedule_with_warmup is not None
-                and job._optimizer is not None
-            ):
-                job._scheduler = await loop.run_in_executor(
-                    None,
-                    lambda: get_cosine_schedule_with_warmup(  # type: ignore[operator]
-                        job._optimizer
-                        if job._optimizer is not None
-                        else (_ for _ in ()).throw(
-                            ValueError("Optimizer is not initialized")
-                        ),
-                        num_warmup_steps=job.config.warmup_steps,
-                        num_training_steps=num_training_steps,
-                        **job.config.scheduler_kwargs,
-                    ),
-                )
-            else:
-                logger.warning(
-                    "Cosine scheduler or optimizer not available. Continuing without scheduler."
-                )
-
-        if job._loaded_checkpoint_path:
-            logger.info(
-                f"Loading optimizer/scheduler state from checkpoint: {job._loaded_checkpoint_path}"
-            )
-            try:
-                if torch is None:
-                    raise RuntimeError("PyTorch (torch) is None.")
-                loaded_chkpt = await loop.run_in_executor(
-                    None,
-                    lambda: torch.load(  # type: ignore
-                        job._loaded_checkpoint_path
-                        if job._loaded_checkpoint_path is not None
-                        else (_ for _ in ()).throw(
-                            ValueError("Checkpoint path is None")
-                        ),
-                        map_location=self.device,
-                    ),  # type: ignore[union-attr]
-                )
-                if job._optimizer and "optimizer_state_dict" in loaded_chkpt:
-                    await loop.run_in_executor(
-                        None,
-                        lambda: job._optimizer.load_state_dict(
-                            loaded_chkpt["optimizer_state_dict"]
-                        )
-                        if job._optimizer is not None
-                        else None,
-                    )  # type: ignore[union-attr]
-                if job._scheduler and "scheduler_state_dict" in loaded_chkpt:
-                    await loop.run_in_executor(
-                        None,
-                        lambda: job._scheduler.load_state_dict(
-                            loaded_chkpt["scheduler_state_dict"]
-                        )
-                        if job._scheduler is not None
-                        else None,
-                    )  # type: ignore[union-attr]
-                if job._grad_scaler and "grad_scaler_state_dict" in loaded_chkpt:
-                    await loop.run_in_executor(
-                        None,
-                        lambda: job._grad_scaler.load_state_dict(
-                            loaded_chkpt["grad_scaler_state_dict"]
-                        )
-                        if job._grad_scaler is not None
-                        else None,
-                    )  # type: ignore[union-attr]
-                logger.info(
-                    "Optimizer, scheduler, and GradScaler states loaded from checkpoint."
-                )
-            except Exception as e:
-                logger.error(
-                    f"Failed to load states from {job._loaded_checkpoint_path}: {e}.",
-                    exc_info=True,
-                )
-            finally:
-                job._loaded_checkpoint_path = None
-
-    async def _training_loop(self, job: TrainingJob):
-        logger.info(
-            f"Starting training loop for job: {job.job_id}. Total steps: {job.total_steps}"
-        )
-        loop = asyncio.get_event_loop()
-
-        if not (HAVE_TORCH and job._model and job._optimizer and job._train_dataloader):
-            if not HAVE_TORCH:  # Original fallback for non-torch env
-                logger.warning("Torch not available. Running dummy training loop.")
-                for step_idx in range(100):
-                    await asyncio.sleep(0.01)
-                    with self.job_lock:
-                        if job.status != "running":
-                            break
-                        job.current_step = step_idx + 1
-                        job.progress = job.current_step / 100.0
-                        job.loss = 1.0 / (job.current_step + 1e-5)
-                    if job.current_step % 10 == 0:
-                        await self._log_training_progress(
-                            job
-                        )  # Fixed call to correctly named method
-                return
-            raise RuntimeError("Missing critical components for PyTorch training loop.")
-
-        model = job._model
-        optimizer = job._optimizer
-        scheduler = job._scheduler
-        train_dataloader = job._train_dataloader
-        grad_scaler = job._grad_scaler
-        summary_writer = job._summary_writer
-
-        global_step = job.current_step
-
-        for epoch in range(job.current_epoch, job.config.max_epochs):
-            if job.status != "running":
-                break
-            job.current_epoch = epoch
-            if hasattr(model, "train"):
-                model.train()
-            epoch_loss = 0.0
-            logger.info(
-                f"Starting Epoch {epoch + 1}/{job.config.max_epochs} for job {job.job_id}"
-            )
-
-            for batch_idx, batch in enumerate(train_dataloader):
-                if job.status != "running":
-                    break
-                batch = {
-                    k: v.to(self.device) for k, v in batch.items() if hasattr(v, "to")
-                }
-
-                use_amp = grad_scaler is not None and autocast is not None
-                with (
-                    autocast()
-                    if use_amp and callable(autocast)
-                    else (
-                        lambda: (_ for _ in ()).throw(
-                            Exception("autocast not callable")
-                        )
-                        if use_amp
-                        else asyncio.sleep(0)
-                    )
-                ):  # type: ignore
-                    outputs = model(**batch)  # type: ignore[operator]
-                    loss = outputs.loss
-                    if job.config.gradient_accumulation_steps > 1:
-                        loss = loss / job.config.gradient_accumulation_steps
-
-                if use_amp and grad_scaler is not None:
-                    await loop.run_in_executor(
-                        None, lambda: grad_scaler.scale(loss).backward()
-                    )  # type: ignore[union-attr]
-                else:
-                    await loop.run_in_executor(None, lambda: loss.backward())
-
-                epoch_loss += loss.item() * job.config.gradient_accumulation_steps
-
-                if (batch_idx + 1) % job.config.gradient_accumulation_steps == 0:
-                    if (
-                        job.config.max_grad_norm is not None
-                        and HAVE_TORCH
-                        and torch is not None
-                        and torch.nn is not None
-                    ):  # L1069 Fix
-                        if use_amp and grad_scaler is not None:
-                            await loop.run_in_executor(
-                                None, lambda: grad_scaler.unscale_(optimizer)
-                            )  # type: ignore[union-attr]
-                        await loop.run_in_executor(
-                            None,
-                            lambda: torch.nn.utils.clip_grad_norm_(
-                                model.parameters(), job.config.max_grad_norm
-                            )
-                            if torch and torch.nn
-                            else None,  # Ensure torch and torch.nn are available
-                        )
-
-                    if use_amp and grad_scaler is not None:
-                        await loop.run_in_executor(
-                            None, lambda: grad_scaler.step(optimizer)
-                        )  # type: ignore[union-attr]
-                        await loop.run_in_executor(None, grad_scaler.update)  # type: ignore[union-attr]
-                    else:
-                        await loop.run_in_executor(None, optimizer.step)  # type: ignore[union-attr]
-
-                    if scheduler:
-                        await loop.run_in_executor(None, scheduler.step)  # type: ignore[union-attr]
-                    await loop.run_in_executor(None, optimizer.zero_grad)  # type: ignore[union-attr]
-
-                    global_step += 1
-                    job.current_step = global_step
-                    job.loss = loss.item() * job.config.gradient_accumulation_steps
-                    if job.total_steps > 0:
-                        job.progress = min(1.0, global_step / job.total_steps)
-
-                    if summary_writer:
-                        await loop.run_in_executor(
-                            None,
-                            lambda: summary_writer.add_scalar(
-                                "Loss/train",
-                                job.loss if job.loss is not None else 0.0,
-                                global_step,
-                            )
-                            if summary_writer
-                            else None,
-                        )  # type: ignore[union-attr]
-                        if scheduler:
-                            lr = (
-                                scheduler.get_last_lr()[0]
-                                if hasattr(scheduler, "get_last_lr")
-                                else 0.0
-                            )  # type: ignore[union-attr]
-                            await loop.run_in_executor(
-                                None,
-                                lambda: summary_writer.add_scalar(
-                                    "LearningRate", lr, global_step
-                                )
-                                if summary_writer
-                                else None,
-                            )  # type: ignore[union-attr]
-
-                    if (
-                        job.config.save_steps > 0
-                        and global_step % job.config.save_steps == 0
-                    ):
-                        await self._save_checkpoint(job, global_step)
-                    if (
-                        job.config.eval_steps > 0
-                        and global_step % job.config.eval_steps == 0
-                        and job._eval_dataloader
-                    ):
-                        await self._evaluation_loop(job, global_step)
-                        if hasattr(model, "train"):
-                            model.train()
-
-                if (batch_idx + 1) % (10 * job.config.gradient_accumulation_steps) == 0:
-                    await self._log_training_progress(job)  # Fixed call
-                await asyncio.sleep(0)
-
-            avg_epoch_loss = epoch_loss / (len(train_dataloader) or 1)
-            job.metrics[f"epoch_{epoch + 1}_train_loss"] = avg_epoch_loss
-            logger.info(
-                f"Epoch {epoch + 1} for job {job.job_id}. Avg Train Loss: {avg_epoch_loss:.4f}"
-            )
-            if summary_writer:
-                await loop.run_in_executor(
-                    None,
-                    lambda: summary_writer.add_scalar(
-                        "Loss/epoch_train", avg_epoch_loss, epoch + 1
-                    )
-                    if summary_writer
-                    else None,
-                )  # type: ignore[union-attr]
-
-            if job.config.save_steps == 0 or (
-                job.config.save_steps > 0 and global_step % job.config.save_steps != 0
-            ):
-                await self._save_checkpoint(job, global_step, epoch_end=True)
-            if job.config.eval_steps == 0 or (
-                job.config.eval_steps > 0 and global_step % job.config.eval_steps != 0
-            ):
-                if job._eval_dataloader:
-                    await self._evaluation_loop(job, global_step, epoch_end_eval=True)
-                    if hasattr(model, "train"):
-                        model.train()
-            if job.status != "running":
-                break
-
-    async def _evaluation_loop(
-        self, job: TrainingJob, global_step: int, epoch_end_eval: bool = False
-    ):
-        if not (
-            job._eval_dataloader and job._model and HAVE_TORCH and torch is not None
-        ):
-            logger.warning(f"Eval skipped for job {job.job_id}: missing components.")
-            return
-
-        logger.info(
-            f"Starting evaluation for job {job.job_id} at global_step {global_step}..."
-        )
-        loop = asyncio.get_event_loop()
-        model = job._model
-        if hasattr(model, "eval"):
-            model.eval()
-
-        total_eval_loss = 0
-        all_preds: List[Any] = []
-        all_labels: List[Any] = []
-
-        # Determine if autocast should be used for evaluation
-        # Typically, if AMP was used for training (grad_scaler exists), use it for eval for consistency,
-        # though for pure inference torch.no_grad() is the primary context manager.
-        use_amp_eval = job._grad_scaler is not None and autocast is not None
-
-        for batch in job._eval_dataloader:
-            if job.status != "running":
-                logger.info(f"Evaluation for job {job.job_id} interrupted.")
-                if hasattr(model, "train"):
-                    model.train()
-                return
-
-            batch = {k: v.to(self.device) for k, v in batch.items() if hasattr(v, "to")}
-            with torch.no_grad():  # type: ignore[union-attr]
-                with (
-                    autocast()
-                    if use_amp_eval and callable(autocast)
-                    else (
-                        lambda: (_ for _ in ()).throw(
-                            Exception("autocast not callable")
-                        )
-                        if use_amp_eval
-                        else asyncio.sleep(0)
-                    )
-                ):  # type: ignore
-                    outputs = model(**batch)  # type: ignore[operator]
-
-            loss = outputs.loss
-            total_eval_loss += loss.item()
-            logits = outputs.logits
-            preds = await loop.run_in_executor(
-                None,
-                lambda: torch.argmax(logits, dim=-1).cpu().tolist()
-                if torch is not None and logits is not None
-                else [],
-            )  # type: ignore[union-attr]
-            labels = await loop.run_in_executor(
-                None, lambda: batch["labels"].cpu().tolist()
-            )
-            all_preds.extend(preds)
-            all_labels.extend(labels)
-            await asyncio.sleep(0)
-
-        avg_eval_loss = total_eval_loss / (len(job._eval_dataloader) or 1)
-        accuracy = (
-            sum(p == label for p, label in zip(all_preds, all_labels)) / len(all_labels)
-            if all_labels
-            else 0.0
-        )
-
-        eval_metric_key_loss = (
-            f"eval/loss_step_{global_step}" if not epoch_end_eval else "eval/epoch_loss"
-        )
-        eval_metric_key_acc = (
-            f"eval/accuracy_step_{global_step}"
-            if not epoch_end_eval
-            else "eval/epoch_accuracy"
-        )
-        job.metrics[eval_metric_key_loss] = avg_eval_loss
-        job.metrics[eval_metric_key_acc] = accuracy
-        logger.info(
-            f"Eval for job {job.job_id} at step {global_step}. Loss: {avg_eval_loss:.4f}, Acc: {accuracy:.4f}"
-        )
-
-        if job._summary_writer:
-            log_step = global_step if not epoch_end_eval else job.current_epoch + 1
-            metric_name_loss = eval_metric_key_loss.replace("_step_", "/").replace(
-                "epoch_", "epoch/"
-            )
-            metric_name_acc = eval_metric_key_acc.replace("_step_", "/").replace(
-                "epoch_", "epoch/"
-            )
-
-            await loop.run_in_executor(
-                None,
-                lambda: job._summary_writer.add_scalar(
-                    metric_name_loss, avg_eval_loss, log_step
-                )
-                if job._summary_writer
-                else None,
-            )  # type: ignore[union-attr]
-            await loop.run_in_executor(
-                None,
-                lambda: job._summary_writer.add_scalar(
-                    metric_name_acc, accuracy, log_step
-                )
-                if job._summary_writer
-                else None,
-            )  # type: ignore[union-attr]
-
-        await self._log_training_progress(job)  # Fixed call
-        if hasattr(model, "train"):
-            model.train()
-
-    async def _log_training_progress(
-        self, job: TrainingJob
-    ):  # Fixed method definition (L1274 area)
-        """Log training progress"""
-        self.vanta_core.publish_event(
-            "training.progress",
-            {
-                "job_id": job.job_id,
-                "epoch": job.current_epoch + 1,  # epochs are 0-indexed internally
-                "step": job.current_step,
-                "total_steps": job.total_steps,
-                "progress": job.progress,
-                "loss": job.loss,
-                "metrics": job.metrics,
-                "status": job.status,
-            },
-            source="AsyncTrainingEngine",
-        )
-
-    async def _save_checkpoint(
-        self, job: TrainingJob, current_global_step: int, epoch_end: bool = False
-    ):
-        if not (HAVE_TORCH and torch is not None and job._model and job._optimizer):
-            logger.warning(
-                f"Cannot save checkpoint for job {job.job_id}: missing components."
-            )
-            return
-
-        loop = asyncio.get_event_loop()
-        checkpoint_name_stem = f"{job.job_id}_step_{current_global_step}"
-        if epoch_end:
-            checkpoint_name_stem = (
-                f"{job.job_id}_epoch_{job.current_epoch + 1}_step_{current_global_step}"
-            )
-
-        checkpoint_path = Path(job.config.checkpoint_dir) / f"{checkpoint_name_stem}.pt"
-        latest_checkpoint_path = (
-            Path(job.config.checkpoint_dir) / f"{job.job_id}_latest.pt"
-        )
-
-        state_dict: Dict[str, Any] = {  # Ensure type for state_dict
-            "epoch": job.current_epoch,
-            "global_step": current_global_step,
-            "model_state_dict": job._model.state_dict(),  # type: ignore[union-attr]
-            "optimizer_state_dict": job._optimizer.state_dict(),  # type: ignore[union-attr]
-            "loss": job.loss,
-            "metrics": job.metrics,
-            "config": job.config.model_dump(),
-        }
-        if job._scheduler:
-            state_dict["scheduler_state_dict"] = job._scheduler.state_dict()  # type: ignore[union-attr]
-        if job._grad_scaler:
-            state_dict["grad_scaler_state_dict"] = job._grad_scaler.state_dict()  # type: ignore[union-attr]
-
-        try:
-            await loop.run_in_executor(
-                None,
-                lambda: torch.save(state_dict, checkpoint_path)
-                if torch is not None
-                else (_ for _ in ()).throw(
-                    RuntimeError("PyTorch (torch) is None, cannot save checkpoint.")
-                ),
-            )  # type: ignore[union-attr]
-            logger.info(f"Checkpoint saved for job {job.job_id}: {checkpoint_path}")
-            await loop.run_in_executor(
-                None,
-                lambda: torch.save(state_dict, latest_checkpoint_path)
-                if torch is not None
-                else (_ for _ in ()).throw(
-                    RuntimeError("PyTorch (torch) is None, cannot save checkpoint.")
-                ),
-            )  # type: ignore[union-attr]
-            logger.info(
-                f"Updated latest checkpoint for job {job.job_id} to {latest_checkpoint_path}"
-            )
-            self.vanta_core.publish_event(
-                "training.checkpoint.saved",
-                {"job_id": job.job_id, "path": str(checkpoint_path)},
-                source="AsyncTrainingEngine",
-            )
-        except Exception as e:
-            logger.error(
-                f"Failed to save checkpoint for job {job.job_id} to {checkpoint_path}: {e}",
-                exc_info=True,
-            )
-
-    async def pause_training_job(self, job_id: str) -> bool:
-        with self.job_lock:
-            if job_id not in self.training_jobs:
-                logger.warning(f"Pause failed: Job ID {job_id} not found.")
-                return False
-            job = self.training_jobs[job_id]
-            if job.status == "running":
-                job.status = "paused"
-                self.vanta_core.publish_event(
-                    "training.job.paused",
-                    {"job_id": job_id},
-                    source="AsyncTrainingEngine",
-                )
-                logger.info(f"Training job paused: {job_id}")
-                return True
-            logger.warning(
-                f"Pause failed: Job {job_id} not in 'running' state (current: {job.status})."
-            )
-        return False
-
-    async def resume_training_job(self, job_id: str) -> bool:
-        with self.job_lock:
-            if job_id not in self.training_jobs:
-                logger.warning(f"Resume failed: Job ID {job_id} not found.")
-                return False
-            job = self.training_jobs[job_id]
-            if job.status == "paused":
-                job.status = "running"
-                self.vanta_core.publish_event(
-                    "training.job.resumed",
-                    {"job_id": job_id},
-                    source="AsyncTrainingEngine",
-                )
-                logger.info(f"Training job resumed: {job_id}")
-                # The training loop, if still active (self.training_task exists), will pick up the "running" status.
-                # If the task had completed/failed while paused (unlikely if pause works as expected),
-                # then start_training_job would be needed again. This basic resume assumes the task is poll-waiting.
-                return True
-            logger.warning(
-                f"Resume failed: Job {job_id} not in 'paused' state (current: {job.status})."
-            )
-        return False
-
-    async def stop_training_job(
-        self, job_id: str, reason: str = "Stopped by user"
-    ) -> bool:
-        job_was_active_or_pausable = False
-        original_status = ""
-        with self.job_lock:
-            if job_id not in self.training_jobs:
-                logger.warning(f"Stop failed: Job ID {job_id} not found.")
-                return False
-            job = self.training_jobs[job_id]
-            original_status = job.status
-            if job.status in [
-                "running",
-                "paused",
-                "pending",
-            ]:  # Can stop pending jobs before task created
-                job.status = "stopping"
-                job.error = {"type": "UserStop", "message": reason, "traceback": ""}
-                job_was_active_or_pausable = True
-                logger.info(
-                    f"Stopping training job: {job_id} (original status: {original_status})..."
-                )
-            else:
-                logger.warning(
-                    f"Stop failed: Job {job_id} not in a stoppable state (current: {original_status})."
-                )
-                return False
-
-        if job_was_active_or_pausable:
-            if (
-                self.active_job_id == job_id
-                and self.training_task
-                and not self.training_task.done()
-            ):
-                logger.info(f"Cancelling asyncio task for job {job_id}.")
-                self.training_task.cancel()
-                # _run_training_job's except/finally will handle final status update and active_job_id clearing
-                return True
-            else:  # Job was pending, or paused and task already done, or no active task
-                with self.job_lock:
-                    job.status = "stopped"  # Finalize status directly
-                    job.end_time = time.time()
-                self.vanta_core.publish_event(
-                    "training.job.stopped",
-                    {"job_id": job_id, "reason": reason},
-                    source="AsyncTrainingEngine",
-                )
-                logger.info(
-                    f"Job {job_id} (original status: {original_status}) marked as stopped directly."
-                )
-                if (
-                    self.active_job_id == job_id
-                ):  # If it was the active job but task was None/done
-                    self.active_job_id = None
-                return True
-        return False
-
-    async def get_job_status(self, job_id: str) -> Optional[Dict[str, Any]]:
-        with self.job_lock:
-            job = self.training_jobs.get(job_id)
-            if not job:
-                return None
-            # Using model_dump ensures Pydantic serialization logic is applied
-            return job.model_dump(
-                exclude={
-                    "_model",
-                    "_tokenizer",
-                    "_optimizer",
-                    "_scheduler",
-                    "_train_dataloader",
-                    "_eval_dataloader",
-                    "_grad_scaler",
-                    "_summary_writer",
-                    "_loaded_checkpoint_path",
-                }
-            )
-
-    async def list_jobs(self) -> List[Dict[str, Any]]:
-        # Changed to run get_job_status sequentially as it's quick and involves a lock.
-        # Concurrency with asyncio.gather here doesn't offer much benefit and adds complexity.
-        statuses: List[Dict[str, Any]] = []
-        job_ids_copy = []
-        with self.job_lock:  # Get a snapshot of job_ids under lock
-            job_ids_copy = list(self.training_jobs.keys())
-
-        for job_id in job_ids_copy:
-            status = await self.get_job_status(
-                job_id
-            )  # This method already uses the lock
-            if status:
-                statuses.append(status)
-        return statuses
-
-    async def get_training_stats(self) -> Dict[str, Any]:
-        with self.job_lock:
-            active_job_details = None
-            if self.active_job_id and self.active_job_id in self.training_jobs:
-                active_job = self.training_jobs[self.active_job_id]
-                # Ensure the fields exist before accessing, or use .get() for Pydantic models
-                active_job_details = {
-                    "job_id": active_job.job_id,
-                    "status": active_job.status,
-                    "progress": active_job.progress,
-                    "current_epoch": active_job.current_epoch,
-                    "current_step": active_job.current_step,
-                }
-
-            return {
-                "device": self.device,
-                "total_jobs_managed": len(self.training_jobs),
-                "active_job_id": self.active_job_id,
-                "active_job_details": active_job_details,
-                "is_initialized": self.is_initialized,
-                "default_engine_config": self.default_engine_config.model_dump(),
-            }
-
-    async def shutdown(self, graceful_timeout: float = 10.0):
-        logger.info(
-            f"Shutting down Training Engine (graceful_timeout: {graceful_timeout}s)..."
-        )
-        active_job_to_stop = None
-        with self.job_lock:
-            if self.active_job_id:
-                active_job_to_stop = self.active_job_id
-
-        if active_job_to_stop:
-            logger.info(f"Requesting stop for active job: {active_job_to_stop}")
-            await self.stop_training_job(active_job_to_stop, reason="Engine Shutdown")
-            if self.training_task and not self.training_task.done():
-                try:
-                    await asyncio.wait_for(self.training_task, timeout=graceful_timeout)
-                except asyncio.TimeoutError:
-                    logger.warning(
-                        f"Timeout waiting for task of job {active_job_to_stop} to complete. Forcing cancel."
-                    )
-                    if not self.training_task.done():
-                        self.training_task.cancel()
-                    try:
-                        await self.training_task
-                    except asyncio.CancelledError:
-                        pass
-                except asyncio.CancelledError:
-                    pass  # Already cancelled by stop_training_job
-
-        self.is_initialized = False
-        self.vanta_core.publish_event(
-            "training.engine.shutdown", {}, source="AsyncTrainingEngine"
-        )
-        logger.info("Training Engine shutdown complete.")
-
-    def get_health_status(self) -> dict:
-        """Return health status of the training engine."""
-        return {
-            "component": self.COMPONENT_NAME,
-            "status": "healthy" if self.is_initialized else "degraded",
-            "active_job_id": self.active_job_id,
-            "num_jobs": len(self.training_jobs),
-        }
+
+
+import asyncio
+import logging
+import threading
+import time
+
+
+# ML Dependencies
+try:
+    import torch
+    import torch.optim as optim
+    from torch.cuda.amp import GradScaler, autocast  # TRFE004
+    from torch.utils.data import DataLoader
+    from torch.utils.tensorboard import SummaryWriter  # TRFE009
+    HAVE_TORCH = True
+except ImportError:  # pragma: no cover - optional dependency
+    HAVE_TORCH = False
+    torch = None  # type: ignore
+    optim = None  # type: ignore
+    GradScaler = None  # type: ignore
+    autocast = None  # type: ignore
+    DataLoader = None  # type: ignore
+    SummaryWriter = None  # type: ignore
+
+from pydantic import BaseModel, Field, field_validator, model_validator
+from pydantic.types import confloat, conint
+from Vanta.core.UnifiedAsyncBus import AsyncMessage, MessageType
+
+import traceback  # TRFE008
+from pathlib import Path
+from typing import Annotated, Any, Dict, List, Optional, Union
+import uuid
+
+# ML Dependencies
+
+
+from pydantic import BaseModel, Field, field_validator, model_validator
+from pydantic.types import confloat, conint
+import torch
+import torch.optim as optim
+from pydantic import BaseModel, Field, field_validator, model_validator
+from pydantic.types import confloat, conint
+from torch.cuda.amp import GradScaler, autocast  # TRFE004
+from torch.utils.data import DataLoader
+from torch.utils.tensorboard import SummaryWriter  # TRFE009
+
+
+logger = logging.getLogger("Vanta.AsyncTraining")
+
+# Use Pydantic v2 constraints
+Gt = lambda x: confloat(gt=x)
+Ge = lambda x: conint(ge=x)
+
+
+# Attempt to import transformers and datasets (TRFE001, TRFE002)
+try:
+    import copy
+    import json
+
+    import transformers
+    from transformers.models.auto.configuration_auto import AutoConfig
+    from transformers.models.auto.modeling_auto import (
+        AutoModelForSequenceClassification,
+    )
+    from transformers.models.auto.tokenization_auto import AutoTokenizer
+    from transformers.optimization import (
+        get_cosine_schedule_with_warmup as hf_get_cosine_schedule_with_warmup,
+    )
+    from transformers.optimization import (
+        get_linear_schedule_with_warmup as hf_get_linear_schedule_with_warmup,
+    )
+
+    HAVE_TRANSFORMERS = True
+except ImportError:
+    HAVE_TRANSFORMERS = False
+    transformers = None
+    AutoConfig = None  # type: ignore
+    AutoModelForSequenceClassification = None  # type: ignore
+    if transformers is not None:
+        from transformers.models.auto.modeling_auto import (
+            AutoModelForSequenceClassification,
+        )
+    if transformers is not None:
+        from transformers.models.auto.modeling_auto import (
+            AutoModelForSequenceClassification,
+        )
+    AutoTokenizer = None  # type: ignore
+    hf_get_linear_schedule_with_warmup = None  # type: ignore
+    hf_get_cosine_schedule_with_warmup = None  # type: ignore
+
+# Make schedulers accessible via a consistent name, falling back to direct transformers access if needed
+if hf_get_linear_schedule_with_warmup is not None:
+    get_linear_schedule_with_warmup = hf_get_linear_schedule_with_warmup
+elif transformers is not None and hasattr(
+    transformers, "get_linear_schedule_with_warmup"
+):
+    get_linear_schedule_with_warmup = transformers.get_linear_schedule_with_warmup  # type: ignore
+else:
+    get_linear_schedule_with_warmup = None
+
+if hf_get_cosine_schedule_with_warmup is not None:
+    get_cosine_schedule_with_warmup = hf_get_cosine_schedule_with_warmup
+elif transformers is not None and hasattr(
+    transformers, "get_cosine_schedule_with_warmup"
+):
+    get_cosine_schedule_with_warmup = transformers.get_cosine_schedule_with_warmup  # type: ignore
+else:
+    get_cosine_schedule_with_warmup = None
+
+
+try:
+    import datasets as hf_datasets  # TRFE002
+    from datasets import Dataset as HFDataset  # For isinstance check
+    from datasets.dataset_dict import (
+        DatasetDict as HFDatasetDict,  # For isinstance check
+    )
+    from datasets.iterable_dataset import (
+        IterableDataset as HFIterableDataset,  # For isinstance check
+    )
+
+    HAVE_HF_DATASETS = True
+except ImportError:
+    HAVE_HF_DATASETS = False
+    hf_datasets = None  # type: ignore
+    HFIterableDataset = None  # type: ignore
+    HFDatasetDict = None  # type: ignore
+    HFDataset = None  # type: ignore
+
+
+# TRFE003: Pydantic Models
+class TrainingConfig(BaseModel):
+    output_dir: Path = Field(default_factory=lambda: Path("./training_outputs"))
+    checkpoint_dir: Path = Field(default_factory=lambda: Path("./checkpoints"))
+    max_epochs: Annotated[int, Gt(0)] = Field(default=10)
+    batch_size: Annotated[int, Gt(0)] = Field(default=8)
+    learning_rate: Annotated[float, Gt(0)] = Field(default=1e-4)
+
+    save_steps: int = Field(
+        default=500, ge=0
+    )  # 0 means save only at end of epoch potentially
+    eval_steps: int = Field(default=100, ge=0)  # 0 means eval only at end of epoch
+
+    warmup_steps: int = Field(default=100, ge=0)
+    gradient_accumulation_steps: int = Field(default=1, ge=1)
+    max_grad_norm: Annotated[float, Gt(0)] = Field(default=1.0)
+    device: str = Field(default="auto")
+    dataset_text_column: str = Field(default="text")
+    dataset_label_column: str = Field(default="label")
+    dataset_train_split_name: str = Field(default="train")
+    dataset_eval_split_name: Optional[str] = Field(default="validation")  # For TRFE006
+    max_seq_length: Annotated[int, Gt(0)] = Field(default=128)
+
+    # TRFE005 related
+    scheduler_type: str = Field(
+        default="linear", pattern="^(linear|cosine|none)$"
+    )  # Example schedulers
+    scheduler_kwargs: Dict[str, Any] = Field(default_factory=dict)
+
+    # TRFE007 related
+    resume_from_checkpoint: Optional[Union[str, Path]] = Field(default=None)
+
+    # TRFE009 related
+    tensorboard_log_dir: Optional[Path] = Field(default=None)
+
+    # New fields
+    mixed_precision: bool = Field(
+        default=False, description="Enable mixed precision training (AMP)"
+    )
+    dataloader_num_workers: int = Field(
+        default=0, ge=0, description="Number of DataLoader workers"
+    )
+
+    @field_validator(
+        "output_dir", "checkpoint_dir", "tensorboard_log_dir", mode="before"
+    )
+    @classmethod
+    def _resolve_path(cls, v: Optional[Union[str, Path]]) -> Optional[Path]:
+        if v is None:
+            return None
+        return Path(v).resolve()
+
+    @model_validator(mode="after")
+    def _validate_paths_exist_or_creatable(self) -> "TrainingConfig":
+        for path_field in ["output_dir", "checkpoint_dir"]:
+            path_val = getattr(self, path_field)
+            if path_val:
+                pass  # Could add writability checks here
+        if self.tensorboard_log_dir is None and self.output_dir:
+            self.tensorboard_log_dir = self.output_dir / "runs"
+        return self
+
+    def model_dump(self, *args, **kwargs):
+        """Dump the model to a dictionary."""
+        return {
+            "output_dir": str(self.output_dir),
+            "checkpoint_dir": str(self.checkpoint_dir),
+            "max_epochs": self.max_epochs,
+            "batch_size": self.batch_size,
+            "learning_rate": self.learning_rate,
+            "save_steps": self.save_steps,
+            "eval_steps": self.eval_steps,
+            "warmup_steps": self.warmup_steps,
+            "gradient_accumulation_steps": self.gradient_accumulation_steps,
+            "max_grad_norm": self.max_grad_norm,
+            "device": self.device,
+            "dataset_text_column": self.dataset_text_column,
+            "dataset_label_column": self.dataset_label_column,
+            "dataset_train_split_name": self.dataset_train_split_name,
+            "dataset_eval_split_name": self.dataset_eval_split_name,
+            "max_seq_length": self.max_seq_length,
+            "scheduler_type": self.scheduler_type,
+            "scheduler_kwargs": self.scheduler_kwargs,
+            "resume_from_checkpoint": str(self.resume_from_checkpoint)
+            if self.resume_from_checkpoint
+            else None,
+            "tensorboard_log_dir": str(self.tensorboard_log_dir)
+            if self.tensorboard_log_dir
+            else None,
+            "mixed_precision": self.mixed_precision,
+            "dataloader_num_workers": self.dataloader_num_workers,
+        }
+
+    def model_copy(self, deep=True):
+        """Create a copy of the model."""
+        if deep:
+            return TrainingConfig(**copy.deepcopy(self.model_dump()))
+        else:
+            return TrainingConfig(**self.model_dump())
+
+    def model_dump_json(self, *args, **kwargs):
+        """Dump the model to a JSON string."""
+        indent = kwargs.get("indent", None)
+        return json.dumps(self.model_dump(), indent=indent)
+
+
+class TrainingJob(BaseModel):  # TRFE003
+    job_id: str
+    model_name_or_path: str  # TRFE001: Changed from model_name
+    dataset_name_or_path: str  # TRFE002: Changed from dataset_path
+    config: TrainingConfig  # Uses the Pydantic TrainingConfig
+
+    status: str = (
+        "pending"  # pending, running, completed, failed, paused, stopping, stopped
+    )
+    progress: float = Field(0.0, ge=0.0, le=1.0)
+    current_epoch: int = Field(0, ge=0)
+    total_steps: int = Field(0, ge=0)  # Will be calculated
+    current_step: int = Field(0, ge=0)
+    loss: Optional[float] = None
+    metrics: Dict[str, float] = Field(default_factory=dict)
+    start_time: Optional[float] = None
+    end_time: Optional[float] = None
+    error: Optional[Dict[str, str]] = None  # TRFE008: For structured error
+
+    # Use model_config for private attributes instead of field definitions
+    model_config = {"arbitrary_types_allowed": True}
+
+    def __init__(self, **data):
+        super().__init__(**data)
+        # Initialize private attributes after model creation
+        self._model: Optional[Any] = None
+        self._tokenizer: Optional[Any] = None
+        self._optimizer: Optional[Any] = None
+        self._scheduler: Optional[Any] = None
+        self._train_dataloader: Optional[Any] = None
+        self._eval_dataloader: Optional[Any] = None
+        self._grad_scaler: Optional[Any] = None
+        self._summary_writer: Optional[Any] = None
+        self._loaded_checkpoint_path: Optional[Path] = None
+
+    def model_dump(self, *args, **kwargs):
+        data = super().model_dump(*args, **kwargs)
+        if isinstance(self.config, TrainingConfig):
+            data["config"] = self.config.model_dump()
+        if self._loaded_checkpoint_path is not None:
+            data["_loaded_checkpoint_path"] = str(self._loaded_checkpoint_path)
+        return data
+
+
+class AsyncTrainingEngine:
+    """Async Training Engine for model training and fine-tuning (Enhanced)"""
+
+    COMPONENT_NAME = "async_training_engine"
+
+    def __init__(
+        self, vanta_core: Any, default_engine_config: Optional[TrainingConfig] = None
+    ):
+        self.vanta_core = vanta_core
+        self.default_engine_config = default_engine_config or TrainingConfig()
+        self.device = self._determine_device(self.default_engine_config.device)
+
+        self.training_jobs: Dict[str, TrainingJob] = {}
+        self.active_job_id: Optional[str] = None
+        self.job_lock = threading.RLock()
+        self.is_initialized = False
+        self.training_task: Optional[asyncio.Task] = None
+
+        if hasattr(self.vanta_core, "register_component"):
+            self.vanta_core.register_component(
+                self.COMPONENT_NAME,
+                self,
+                {
+                    "type": "async_trainer",
+                    "output_dir": str(self.default_engine_config.output_dir),
+                },
+            )
+            logger.info(f"{self.COMPONENT_NAME} registered with VantaCore")
+        else:
+            logger.warning(
+                "VantaCore does not have register_component method. Skipping registration."
+            )
+
+        if hasattr(self.vanta_core, "async_bus"):
+            self.vanta_core.async_bus.register_component("training_engine")
+            self.vanta_core.async_bus.subscribe(
+                "training_engine",
+                MessageType.PROCESSING_REQUEST,
+                self.handle_training_request,
+            )
+            logger.info(
+                "training_engine registered and subscribed to async bus (PROCESSING_REQUEST)"
+            )
+
+        if hasattr(self.vanta_core, "async_bus"):
+            self.vanta_core.async_bus.register_component("training_engine")
+            self.vanta_core.async_bus.subscribe(
+                "training_engine",
+                MessageType.PROCESSING_REQUEST,
+                self.handle_training_request,
+            )
+            logger.info(
+                "training_engine registered and subscribed to async bus (PROCESSING_REQUEST)"
+            )
+
+    def _determine_device(self, requested_device: str) -> str:
+        logger.info(
+            f"Device detection: requested_device={requested_device}, HAVE_TORCH={HAVE_TORCH}, torch={torch}"
+        )
+
+        if not HAVE_TORCH or torch is None:
+            logger.warning("Torch not available. Falling back to CPU.")
+            return "cpu"
+        if requested_device != "auto":
+            if requested_device == "cuda" and not torch.cuda.is_available():
+                logger.warning("CUDA specified but not available. Falling back to CPU.")
+                return "cpu"
+            if requested_device == "mps":
+                mps_available = False
+                if hasattr(torch.backends, "mps"):
+                    mps_backend = getattr(torch.backends, "mps", None)
+                    if (
+                        mps_backend is not None
+                        and hasattr(mps_backend, "is_available")
+                        and callable(mps_backend.is_available)  # type: ignore[truthy-function]
+                    ):
+                        mps_available = mps_backend.is_available()  # type: ignore[no-untyped-call]
+                if not mps_available:
+                    logger.warning(
+                        "MPS specified but not available. Falling back to CPU for training (MPS support varies)."
+                    )
+                    return "cpu"
+            return requested_device
+
+        if torch.cuda.is_available():
+            logger.info("CUDA detected and available for training")
+            return "cuda"
+        elif (
+            hasattr(torch.backends, "mps")
+            and getattr(torch.backends.mps, "is_available", lambda: False)()  # type: ignore[no-untyped-call]
+        ):
+            logger.info(
+                "MPS device detected. Using MPS for training can be experimental."
+            )
+            return "mps"
+        return "cpu"
+
+    async def initialize(self) -> bool:
+        if self.is_initialized:
+            logger.warning("Training Engine already initialized.")
+            return True
+        try:
+            effective_config = self.default_engine_config
+            logger.info(f"Initializing Training Engine on device: {self.device}")
+
+            effective_config.output_dir.mkdir(parents=True, exist_ok=True)
+            effective_config.checkpoint_dir.mkdir(parents=True, exist_ok=True)
+            if effective_config.tensorboard_log_dir:
+                effective_config.tensorboard_log_dir.mkdir(parents=True, exist_ok=True)
+
+            self.is_initialized = True
+            self.vanta_core.publish_event(
+                "training.engine.initialized",
+                {
+                    "device": self.device,
+                    "default_output_dir": str(effective_config.output_dir),
+                    "torch_available": HAVE_TORCH,
+                    "transformers_available": HAVE_TRANSFORMERS,
+                    "hf_datasets_available": HAVE_HF_DATASETS,
+                    "default_mixed_precision": effective_config.mixed_precision,
+                },
+                source="AsyncTrainingEngine",
+            )
+            logger.info("Training Engine initialized successfully")
+            return True
+
+        except Exception as e:
+            logger.error(f"Failed to initialize Training Engine: {e}", exc_info=True)
+            self.is_initialized = False
+            return False
+
+    async def create_training_job(
+        self,
+        job_id: str,
+        model_name_or_path: str,
+        dataset_name_or_path: str,
+        job_specific_config_dict: Optional[Dict[str, Any]] = None,
+    ) -> TrainingJob:
+        merged_config_data = self.default_engine_config.model_copy(
+            deep=True
+        ).model_dump()
+        if job_specific_config_dict:
+            merged_config_data.update(job_specific_config_dict)
+        final_config = TrainingConfig(**merged_config_data)
+
+        # Ensure job-specific paths are subdirectories of the main output/checkpoint dirs
+        # and use the job_id to make them unique.
+        final_config.output_dir = self.default_engine_config.output_dir / job_id
+        final_config.output_dir.mkdir(parents=True, exist_ok=True)
+
+        final_config.checkpoint_dir = self.default_engine_config.checkpoint_dir / job_id
+        final_config.checkpoint_dir.mkdir(parents=True, exist_ok=True)
+
+        if (
+            final_config.tensorboard_log_dir
+        ):  # If user specified one, make it job-specific
+            # If the default (based on output_dir) was used, it will be updated correctly below
+            # This assumes tensorboard_log_dir from config might be a general path
+            final_config.tensorboard_log_dir = (
+                final_config.tensorboard_log_dir / job_id
+            )  # This line might need adjustment if tensorboard_log_dir is absolute
+        elif (
+            self.default_engine_config.tensorboard_log_dir
+        ):  # If default engine config had one
+            final_config.tensorboard_log_dir = (
+                self.default_engine_config.tensorboard_log_dir / job_id
+            )
+        else:  # Fallback if no tensorboard log dir defined anywhere
+            final_config.tensorboard_log_dir = (
+                final_config.output_dir / "runs"
+            )  # Default to job's output dir
+
+        final_config.tensorboard_log_dir.mkdir(parents=True, exist_ok=True)
+
+        job = TrainingJob(
+            job_id=job_id,
+            model_name_or_path=model_name_or_path,
+            dataset_name_or_path=dataset_name_or_path,
+            config=final_config,
+            progress=0.0,
+            current_epoch=0,
+            total_steps=0,
+            current_step=0,
+        )
+
+        with self.job_lock:
+            if job_id in self.training_jobs:
+                raise ValueError(f"Job ID {job_id} already exists.")
+            self.training_jobs[job_id] = job
+
+        self.vanta_core.publish_event(
+            "training.job.created",
+            {
+                "job_id": job_id,
+                "model_name_or_path": model_name_or_path,
+                "dataset_name_or_path": dataset_name_or_path,
+                "config": final_config.model_dump(),
+            },
+            source="AsyncTrainingEngine",
+        )
+        logger.info(
+            f"Created training job: {job_id} with config: {final_config.model_dump_json(indent=2)}"
+        )
+        return job
+
+    async def handle_training_request(self, message):
+        """Async bus handler to start a training job."""
+        try:
+            cfg = message.content.get("config") if hasattr(message, "content") else None
+            model = message.content.get("model") if hasattr(message, "content") else None
+            dataset = message.content.get("dataset") if hasattr(message, "content") else None
+            job = await self.create_training_job(
+                job_id=str(uuid.uuid4())[:8],
+                model_name_or_path=model or "model",
+                dataset_name_or_path=dataset or "dataset",
+                job_specific_config_dict=cfg,
+            )
+            await self.start_training_job(job.job_id)
+            await self.vanta_core.async_bus.publish(
+                AsyncMessage(
+                    MessageType.PROCESSING_RESPONSE,
+                    self.COMPONENT_NAME,
+                    {"job_id": job.job_id},
+                    target_ids=[message.sender_id],
+                )
+            )
+        except Exception as e:
+            logger.error(f"handle_training_request error: {e}")
+
+    async def handle_training_request(self, message):
+        """Async bus handler to start a training job."""
+        try:
+            cfg = message.content.get("config") if hasattr(message, "content") else None
+            model = message.content.get("model") if hasattr(message, "content") else None
+            dataset = message.content.get("dataset") if hasattr(message, "content") else None
+            job = await self.create_training_job(
+                job_id=str(uuid.uuid4())[:8],
+                model_name_or_path=model or "model",
+                dataset_name_or_path=dataset or "dataset",
+                job_specific_config_dict=cfg,
+            )
+            await self.start_training_job(job.job_id)
+            await self.vanta_core.async_bus.publish(
+                AsyncMessage(
+                    MessageType.PROCESSING_RESPONSE,
+                    self.COMPONENT_NAME,
+                    {"job_id": job.job_id},
+                    target_ids=[message.sender_id],
+                )
+            )
+        except Exception as e:
+            logger.error(f"handle_training_request error: {e}")
+
+    async def start_training_job(self, job_id: str) -> bool:
+        if not self.is_initialized:
+            logger.error("Training engine not initialized")
+            return False  # Return bool as per type hint, not raise
+
+        with self.job_lock:
+            if job_id not in self.training_jobs:
+                logger.error(f"Training job {job_id} not found")
+                return False
+
+            job = self.training_jobs[job_id]
+            if job.status not in ["pending", "failed", "completed", "stopped"]:
+                logger.error(
+                    f"Job {job_id} is in status '{job.status}' and cannot be started."
+                )
+                return False
+
+            if self.active_job_id is not None and self.active_job_id != job_id:
+                current_active_job = self.training_jobs.get(self.active_job_id)
+                if current_active_job and current_active_job.status == "running":
+                    logger.error(
+                        f"Another training job {self.active_job_id} is already running."
+                    )
+                    return False
+
+            job.status = "pending"
+            job.progress = 0.0
+            job.current_epoch = 0
+            job.current_step = 0
+            job.total_steps = 0  # Recalculated in _prepare_training_artifacts
+            job.loss = None
+            job.metrics = {}
+            job.error = None
+            job.start_time = time.time()
+            job.end_time = None
+            job._loaded_checkpoint_path = None  # Reset this
+
+            self.active_job_id = job_id
+
+        if self.training_task and not self.training_task.done():
+            logger.info("Cancelling previous training task.")
+            self.training_task.cancel()
+            try:
+                await self.training_task
+            except asyncio.CancelledError:
+                logger.info("Previous training task cancelled.")
+            except Exception as e:
+                logger.warning(f"Error awaiting previous task cancellation: {e}")
+            self.training_task = None
+
+        self.training_task = asyncio.create_task(self._run_training_job(job))
+        logger.info(f"Training job {job_id} submitted to run.")
+        return True
+
+    async def _run_training_job(self, job: TrainingJob):
+        loop = asyncio.get_event_loop()
+        try:
+            with self.job_lock:
+                job.status = "running"
+
+            self.vanta_core.publish_event(
+                "training.job.started",
+                {"job_id": job.job_id},
+                source="AsyncTrainingEngine",
+            )
+            logger.info(f"Running training job: {job.job_id} on device: {self.device}")
+
+            if (
+                HAVE_TORCH
+                and SummaryWriter is not None
+                and job.config.tensorboard_log_dir
+            ):
+                try:
+                    job._summary_writer = await loop.run_in_executor(
+                        None,
+                        lambda: SummaryWriter(
+                            log_dir=str(job.config.tensorboard_log_dir)
+                        )
+                        if SummaryWriter is not None
+                        else None,
+                    )
+                    if job._summary_writer:
+                        logger.info(
+                            f"TensorBoard logging to: {job.config.tensorboard_log_dir}"
+                        )
+                except Exception as e:
+                    logger.error(
+                        f"Failed to initialize TensorBoard SummaryWriter: {e}",
+                        exc_info=True,
+                    )
+                    job._summary_writer = None
+
+            if (
+                job.config.mixed_precision
+                and self.device == "cuda"
+                and HAVE_TORCH
+                and GradScaler
+            ):
+                job._grad_scaler = await loop.run_in_executor(None, GradScaler)
+                if job._grad_scaler:
+                    logger.info("Mixed precision (AMP) enabled with GradScaler.")
+
+            await self._prepare_training_artifacts(job)
+            await self._setup_optimizer_and_scheduler(job)
+            await self._training_loop(job)
+
+            with self.job_lock:
+                if job.status == "running":
+                    job.status = "completed"
+                job.end_time = time.time()
+                job.progress = 1.0
+                if self.active_job_id == job.job_id:
+                    self.active_job_id = None
+
+            self.vanta_core.publish_event(
+                "training.job.completed",
+                {
+                    "job_id": job.job_id,
+                    "final_loss": job.loss,
+                    "metrics": job.metrics,
+                    "duration": (job.end_time - job.start_time)
+                    if job.start_time and job.end_time
+                    else None,
+                },
+                source="AsyncTrainingEngine",
+            )
+            logger.info(f"Training job completed: {job.job_id}")
+
+        except asyncio.CancelledError:
+            logger.info(f"Training job {job.job_id} was cancelled.")
+            with self.job_lock:
+                job.status = "stopped"
+                job.error = {
+                    "type": "CancelledError",
+                    "message": "Job was cancelled.",
+                    "traceback": "",
+                }
+                job.end_time = time.time()
+                if self.active_job_id == job.job_id:
+                    self.active_job_id = None
+            self.vanta_core.publish_event(
+                "training.job.stopped",
+                {"job_id": job.job_id, "reason": "cancelled"},
+                source="AsyncTrainingEngine",
+            )
+        except Exception as e:
+            tb_str = traceback.format_exc()
+            logger.error(f"Training job failed: {job.job_id}, error: {e}\n{tb_str}")
+            with self.job_lock:
+                job.status = "failed"
+                job.error = {
+                    "type": e.__class__.__name__,
+                    "message": str(e),
+                    "traceback": tb_str,
+                }
+                job.end_time = time.time()
+                if self.active_job_id == job.job_id:
+                    self.active_job_id = None
+            self.vanta_core.publish_event(
+                "training.job.failed",
+                {
+                    "job_id": job.job_id,
+                    "error_type": e.__class__.__name__,
+                    "error_message": str(e),
+                },
+                source="AsyncTrainingEngine",
+            )
+        finally:
+            if job._summary_writer:
+                await loop.run_in_executor(None, job._summary_writer.close)
+            job._model = None
+            job._tokenizer = None
+            job._optimizer = None
+            job._scheduler = None
+            job._train_dataloader = None
+            job._eval_dataloader = None
+            job._grad_scaler = None
+            if HAVE_TORCH and torch and self.device == "cuda":
+                try:
+                    await loop.run_in_executor(None, torch.cuda.empty_cache)
+                except Exception:
+                    pass
+
+    async def _prepare_training_artifacts(self, job: TrainingJob):
+        logger.info(f"Preparing training artifacts for job: {job.job_id}")
+        loop = asyncio.get_event_loop()
+
+        if not (HAVE_TORCH and HAVE_TRANSFORMERS and HAVE_HF_DATASETS):
+            raise RuntimeError("PyTorch, Transformers, and HF Datasets are required.")
+
+        if AutoTokenizer is None:  # Explicit check for Pydantic
+            raise RuntimeError("AutoTokenizer not available from Transformers library.")
+
+        logger.info(f"Loading tokenizer: {job.model_name_or_path}")
+        job._tokenizer = await loop.run_in_executor(
+            None,
+            lambda: AutoTokenizer.from_pretrained(job.model_name_or_path),  # type: ignore[no-untyped-call]
+        )
+
+        if hf_datasets is None:  # Explicit check for Pydantic
+            raise RuntimeError(
+                "HuggingFace datasets library (hf_datasets) not available."
+            )
+
+        logger.info(f"Loading dataset: {job.dataset_name_or_path}")
+        raw_datasets = await loop.run_in_executor(
+            None,
+            lambda: hf_datasets.load_dataset(  # type: ignore[union-attr]
+                job.dataset_name_or_path,
+                split=None,
+                cache_dir=str(job.config.output_dir / "datasets_cache"),  # L588 Fix
+            ),
+        )
+
+        if raw_datasets is None:
+            raise RuntimeError(f"Failed to load dataset: {job.dataset_name_or_path}")
+
+        def preprocess_function(examples):
+            if job._tokenizer is None:
+                raise ValueError("Tokenizer is None. Ensure it's properly initialized.")
+            # Ensure examples[job.config.dataset_text_column] is correctly formatted for tokenizer
+            # E.g., it might be a list of strings, or a dict of lists if dataset is structured.
+            # For simplicity, assuming it's directly passable.
+            texts_to_tokenize = examples[job.config.dataset_text_column]
+
+            result = job._tokenizer(
+                texts_to_tokenize,  # Directly pass the content
+                padding="max_length",
+                max_length=job.config.max_seq_length,
+                truncation=True,
+            )
+            return result
+
+        logger.info(
+            "Preprocessing datasets..."
+        )  # L607 Syntax fix: moved from previous line
+        tokenized_datasets = await loop.run_in_executor(
+            None,
+            lambda: raw_datasets.map(preprocess_function, batched=True),  # type: ignore[union-attr]
+        )
+
+        train_dataset = None
+        eval_dataset = None
+
+        # Robust split access
+        if HFDatasetDict is not None and isinstance(tokenized_datasets, HFDatasetDict):
+            if job.config.dataset_train_split_name in tokenized_datasets:
+                train_dataset = tokenized_datasets[job.config.dataset_train_split_name]
+            if (
+                job.config.dataset_eval_split_name
+                and job.config.dataset_eval_split_name in tokenized_datasets
+            ):
+                eval_dataset = tokenized_datasets[job.config.dataset_eval_split_name]
+        elif HFDataset is not None and isinstance(
+            tokenized_datasets, HFDataset
+        ):  # If load_dataset returned a single split
+            logger.warning(
+                f"Loaded dataset is a single Dataset, not DatasetDict. Assuming it's for training: {job.config.dataset_train_split_name}"
+            )
+            train_dataset = tokenized_datasets
+            # Try to split if eval name is provided and different
+            if (
+                job.config.dataset_eval_split_name
+                and job.config.dataset_eval_split_name
+                != job.config.dataset_train_split_name
+            ):
+                logger.warning(
+                    "Cannot get eval_split from a single Dataset. Eval will be skipped unless dataset is split manually."
+                )
+        elif HFIterableDataset is not None and isinstance(
+            tokenized_datasets, HFIterableDataset
+        ):
+            logger.warning(
+                "Loaded dataset is an IterableDataset. Dictionary/attribute access for splits may not apply."
+            )
+            train_dataset = tokenized_datasets  # Assume it's the train split
+        else:  # Fallback to attribute access for other types or if checks fail
+            if hasattr(tokenized_datasets, job.config.dataset_train_split_name):
+                train_dataset = getattr(
+                    tokenized_datasets, job.config.dataset_train_split_name
+                )
+            if job.config.dataset_eval_split_name and hasattr(
+                tokenized_datasets, job.config.dataset_eval_split_name
+            ):
+                eval_dataset = getattr(
+                    tokenized_datasets, job.config.dataset_eval_split_name
+                )
+
+        if train_dataset is None:
+            raise RuntimeError(
+                f"Failed to access training split '{job.config.dataset_train_split_name}'"
+            )
+        logger.info(
+            f"Successfully loaded training split: {job.config.dataset_train_split_name}"
+        )
+        if eval_dataset:
+            logger.info(
+                f"Successfully loaded evaluation split: {job.config.dataset_eval_split_name}"
+            )
+        else:
+            logger.warning(
+                f"No evaluation split found or accessible for '{job.config.dataset_eval_split_name}'"
+            )
+
+        if hasattr(train_dataset, "with_format") and callable(
+            getattr(train_dataset, "with_format")
+        ):
+            train_dataset = await loop.run_in_executor(
+                None,
+                lambda: train_dataset.with_format("torch") if train_dataset else None,
+            )  # type: ignore[union-attr, attr-defined]
+        if (
+            eval_dataset
+            and hasattr(eval_dataset, "with_format")
+            and callable(getattr(eval_dataset, "with_format"))
+        ):
+            eval_dataset = await loop.run_in_executor(
+                None,
+                lambda: eval_dataset.with_format("torch") if eval_dataset else None,
+            )  # type: ignore[union-attr, attr-defined]
+
+        if DataLoader is None:
+            raise RuntimeError("PyTorch DataLoader not available.")
+
+        job._train_dataloader = await loop.run_in_executor(
+            None,
+            lambda: DataLoader(
+                train_dataset,  # type: ignore[arg-type]
+                shuffle=not isinstance(
+                    train_dataset,
+                    HFIterableDataset if HFIterableDataset is not None else (),
+                ),  # Cannot shuffle IterableDataset here
+                batch_size=job.config.batch_size,
+                num_workers=job.config.dataloader_num_workers,
+            )
+            if train_dataset
+            else None,
+        )
+        if eval_dataset:
+            job._eval_dataloader = await loop.run_in_executor(
+                None,
+                lambda: DataLoader(
+                    eval_dataset,  # type: ignore[arg-type]
+                    batch_size=job.config.batch_size,
+                    num_workers=job.config.dataloader_num_workers,
+                )
+                if eval_dataset
+                else None,
+            )
+
+        if job._train_dataloader and hasattr(job._train_dataloader, "__len__"):
+            try:
+                dataloader_length = len(job._train_dataloader)
+                job.total_steps = (
+                    dataloader_length * job.config.max_epochs
+                ) // job.config.gradient_accumulation_steps
+                logger.info(f"Total training steps: {job.total_steps}")
+            except TypeError:  # IterableDataset may not have __len__
+                logger.warning(
+                    "Train DataLoader does not support __len__. Total steps cannot be pre-calculated accurately."
+                )
+                job.total_steps = -1  # Indicate unknown total steps
+        else:
+            logger.warning(
+                "Train DataLoader not available or does not support __len__."
+            )
+            job.total_steps = -1
+
+        num_labels = 2
+        try:  # Determine num_labels carefully
+            if (
+                train_dataset is not None
+                and hasattr(train_dataset, "features")
+                and isinstance(getattr(train_dataset, "features", None), dict)
+                and train_dataset.features is not None
+                and job.config.dataset_label_column in train_dataset.features
+            ):  # type: ignore[union-attr, operator]
+                label_feature = train_dataset.features[job.config.dataset_label_column]  # type: ignore[union-attr, operator]
+                if hasattr(label_feature, "num_classes"):
+                    num_labels = label_feature.num_classes
+                elif (
+                    HFIterableDataset is not None
+                    and not isinstance(train_dataset, HFIterableDataset)
+                    and hasattr(train_dataset, "unique")
+                    and callable(getattr(train_dataset, "unique"))
+                ):  # L736
+                    unique_labels = await loop.run_in_executor(
+                        None,
+                        lambda: train_dataset.unique(job.config.dataset_label_column),
+                    )  # type: ignore[union-attr, attr-defined]
+                    if unique_labels is not None:
+                        num_labels = len(unique_labels)
+            logger.info(f"Determined {num_labels} labels for classification task")
+        except Exception as e:
+            logger.warning(
+                f"Could not determine num_labels from dataset, using default of {num_labels}: {e}"
+            )
+
+        if AutoConfig is None:
+            raise RuntimeError("AutoConfig not available.")
+        logger.info(f"Loading model config: {job.model_name_or_path}")
+        model_config = await loop.run_in_executor(
+            None,
+            lambda: AutoConfig.from_pretrained(
+                job.model_name_or_path, num_labels=num_labels
+            )
+            if AutoConfig is not None
+            else (_ for _ in ()).throw(
+                RuntimeError(
+                    "AutoConfig is not available. Ensure the transformers library is installed."
+                )
+            ),
+        )
+
+        if AutoModelForSequenceClassification is None:
+            raise RuntimeError("AutoModelForSequenceClassification not available.")
+        logger.info(f"Loading model: {job.model_name_or_path}")
+        job._model = await loop.run_in_executor(
+            None,
+            lambda: AutoModelForSequenceClassification.from_pretrained(
+                job.model_name_or_path, config=model_config
+            )
+            if AutoModelForSequenceClassification is not None
+            else (_ for _ in ()).throw(
+                RuntimeError(
+                    "AutoModelForSequenceClassification is not available. Ensure the transformers library is installed."
+                )
+            ),  # type: ignore[no-untyped-call]
+        )
+
+        # Corrected indentation for this block
+        if not job._model:
+            raise RuntimeError("Failed to load model: model is None")
+        if not torch:
+            raise RuntimeError("PyTorch not available. Install PyTorch.")
+
+        if hasattr(job._model, "to"):
+            await loop.run_in_executor(None, lambda: job._model.to(self.device))  # type: ignore[union-attr]
+            logger.info(f"Model successfully loaded and moved to device: {self.device}")
+        else:
+            logger.warning("Model doesn't have 'to' method, cannot move to device")
+        # The above try-except for model loading was not shown in user snippet, but should be here. Added.
+
+        checkpoint_to_load_path: Optional[Path] = None
+        if job.config.resume_from_checkpoint:
+            if job.config.resume_from_checkpoint == "latest":
+                chkpt_dir = Path(job.config.checkpoint_dir)
+                # Ensure correct sorting for steps, e.g., step_9 vs step_100
+                checkpoints = sorted(
+                    [
+                        p
+                        for p in chkpt_dir.glob(f"{job.job_id}_step_*.pt")
+                        if p.stem.split("_")[-1].isdigit()
+                    ],
+                    key=lambda f: int(f.stem.split("_")[-1]),
+                    reverse=True,
+                )
+                if checkpoints:
+                    checkpoint_to_load_path = checkpoints[0]
+            else:
+                checkpoint_to_load_path = Path(job.config.resume_from_checkpoint)
+
+            if checkpoint_to_load_path and not checkpoint_to_load_path.exists():
+                logger.warning(
+                    f"Specified checkpoint {checkpoint_to_load_path} not found. Starting from scratch."
+                )
+                checkpoint_to_load_path = None
+
+        if checkpoint_to_load_path and job._model:
+            logger.info(
+                f"Loading model state from checkpoint: {checkpoint_to_load_path}"
+            )
+            try:
+                if torch is None:
+                    raise RuntimeError(
+                        "PyTorch (torch) is None, cannot load checkpoint."
+                    )
+                loaded_chkpt = await loop.run_in_executor(
+                    None,
+                    lambda: torch.load(
+                        checkpoint_to_load_path, map_location=self.device
+                    )
+                    if HAVE_TORCH and torch and hasattr(torch, "load")
+                    else (_ for _ in ()).throw(
+                        RuntimeError(
+                            "PyTorch (torch) is None or missing 'load', cannot load checkpoint."
+                        )
+                    ),  # type: ignore[union-attr]
+                )
+
+                if hasattr(job._model, "load_state_dict"):
+                    await loop.run_in_executor(
+                        None,
+                        lambda: job._model.load_state_dict(
+                            loaded_chkpt["model_state_dict"]
+                        )
+                        if job._model is not None
+                        else None,
+                    )  # type: ignore[union-attr]
+
+                job.current_epoch = loaded_chkpt.get("epoch", 0)
+                job.current_step = loaded_chkpt.get(
+                    "global_step", loaded_chkpt.get("step", 0)
+                )
+                job.loss = loaded_chkpt.get("loss")
+                job.metrics = loaded_chkpt.get("metrics", {})
+                job._loaded_checkpoint_path = (
+                    checkpoint_to_load_path  # Store for optimizer/scheduler
+                )
+                logger.info(
+                    f"Resuming from epoch {job.current_epoch}, step {job.current_step}"
+                )
+            except Exception as e:
+                logger.error(
+                    f"Failed to load model from checkpoint {checkpoint_to_load_path}: {e}. Training from scratch.",
+                    exc_info=True,
+                )
+                job._loaded_checkpoint_path = None
+
+    async def _setup_optimizer_and_scheduler(self, job: TrainingJob):
+        if not (HAVE_TORCH and job._model):
+            return
+        loop = asyncio.get_event_loop()
+
+        if optim is None:
+            raise RuntimeError("PyTorch optim is None.")
+        if job._model is None:
+            raise RuntimeError("job._model is None, cannot create optimizer.")
+
+        job._optimizer = await loop.run_in_executor(
+            None,
+            lambda: optim.AdamW(job._model.parameters(), lr=job.config.learning_rate),  # type: ignore[union-attr]
+        )
+
+        num_training_steps = (
+            job.total_steps if job.total_steps > 0 else 10000
+        )  # Fallback if total_steps unknown
+
+        if job.config.scheduler_type == "linear":
+            if (
+                get_linear_schedule_with_warmup is not None
+                and job._optimizer is not None
+            ):
+                job._scheduler = await loop.run_in_executor(
+                    None,
+                    lambda: get_linear_schedule_with_warmup(  # type: ignore[operator]
+                        job._optimizer
+                        if job._optimizer is not None
+                        else (_ for _ in ()).throw(
+                            ValueError("Optimizer is not initialized")
+                        ),
+                        num_warmup_steps=job.config.warmup_steps,
+                        num_training_steps=num_training_steps,
+                        **job.config.scheduler_kwargs,
+                    ),
+                )
+            else:
+                logger.warning(
+                    "Linear scheduler or optimizer not available. Continuing without scheduler."
+                )
+        elif job.config.scheduler_type == "cosine":
+            if (
+                get_cosine_schedule_with_warmup is not None
+                and job._optimizer is not None
+            ):
+                job._scheduler = await loop.run_in_executor(
+                    None,
+                    lambda: get_cosine_schedule_with_warmup(  # type: ignore[operator]
+                        job._optimizer
+                        if job._optimizer is not None
+                        else (_ for _ in ()).throw(
+                            ValueError("Optimizer is not initialized")
+                        ),
+                        num_warmup_steps=job.config.warmup_steps,
+                        num_training_steps=num_training_steps,
+                        **job.config.scheduler_kwargs,
+                    ),
+                )
+            else:
+                logger.warning(
+                    "Cosine scheduler or optimizer not available. Continuing without scheduler."
+                )
+
+        if job._loaded_checkpoint_path:
+            logger.info(
+                f"Loading optimizer/scheduler state from checkpoint: {job._loaded_checkpoint_path}"
+            )
+            try:
+                if torch is None:
+                    raise RuntimeError("PyTorch (torch) is None.")
+                loaded_chkpt = await loop.run_in_executor(
+                    None,
+                    lambda: torch.load(  # type: ignore
+                        job._loaded_checkpoint_path
+                        if job._loaded_checkpoint_path is not None
+                        else (_ for _ in ()).throw(
+                            ValueError("Checkpoint path is None")
+                        ),
+                        map_location=self.device,
+                    ),  # type: ignore[union-attr]
+                )
+                if job._optimizer and "optimizer_state_dict" in loaded_chkpt:
+                    await loop.run_in_executor(
+                        None,
+                        lambda: job._optimizer.load_state_dict(
+                            loaded_chkpt["optimizer_state_dict"]
+                        )
+                        if job._optimizer is not None
+                        else None,
+                    )  # type: ignore[union-attr]
+                if job._scheduler and "scheduler_state_dict" in loaded_chkpt:
+                    await loop.run_in_executor(
+                        None,
+                        lambda: job._scheduler.load_state_dict(
+                            loaded_chkpt["scheduler_state_dict"]
+                        )
+                        if job._scheduler is not None
+                        else None,
+                    )  # type: ignore[union-attr]
+                if job._grad_scaler and "grad_scaler_state_dict" in loaded_chkpt:
+                    await loop.run_in_executor(
+                        None,
+                        lambda: job._grad_scaler.load_state_dict(
+                            loaded_chkpt["grad_scaler_state_dict"]
+                        )
+                        if job._grad_scaler is not None
+                        else None,
+                    )  # type: ignore[union-attr]
+                logger.info(
+                    "Optimizer, scheduler, and GradScaler states loaded from checkpoint."
+                )
+            except Exception as e:
+                logger.error(
+                    f"Failed to load states from {job._loaded_checkpoint_path}: {e}.",
+                    exc_info=True,
+                )
+            finally:
+                job._loaded_checkpoint_path = None
+
+    async def _training_loop(self, job: TrainingJob):
+        logger.info(
+            f"Starting training loop for job: {job.job_id}. Total steps: {job.total_steps}"
+        )
+        loop = asyncio.get_event_loop()
+
+        if not (HAVE_TORCH and job._model and job._optimizer and job._train_dataloader):
+            if not HAVE_TORCH:  # Original fallback for non-torch env
+                logger.warning("Torch not available. Running dummy training loop.")
+                for step_idx in range(100):
+                    await asyncio.sleep(0.01)
+                    with self.job_lock:
+                        if job.status != "running":
+                            break
+                        job.current_step = step_idx + 1
+                        job.progress = job.current_step / 100.0
+                        job.loss = 1.0 / (job.current_step + 1e-5)
+                    if job.current_step % 10 == 0:
+                        await self._log_training_progress(
+                            job
+                        )  # Fixed call to correctly named method
+                return
+            raise RuntimeError("Missing critical components for PyTorch training loop.")
+
+        model = job._model
+        optimizer = job._optimizer
+        scheduler = job._scheduler
+        train_dataloader = job._train_dataloader
+        grad_scaler = job._grad_scaler
+        summary_writer = job._summary_writer
+
+        global_step = job.current_step
+
+        for epoch in range(job.current_epoch, job.config.max_epochs):
+            if job.status != "running":
+                break
+            job.current_epoch = epoch
+            if hasattr(model, "train"):
+                model.train()
+            epoch_loss = 0.0
+            logger.info(
+                f"Starting Epoch {epoch + 1}/{job.config.max_epochs} for job {job.job_id}"
+            )
+
+            for batch_idx, batch in enumerate(train_dataloader):
+                if job.status != "running":
+                    break
+                batch = {
+                    k: v.to(self.device) for k, v in batch.items() if hasattr(v, "to")
+                }
+
+                use_amp = grad_scaler is not None and autocast is not None
+                with (
+                    autocast()
+                    if use_amp and callable(autocast)
+                    else (
+                        lambda: (_ for _ in ()).throw(
+                            Exception("autocast not callable")
+                        )
+                        if use_amp
+                        else asyncio.sleep(0)
+                    )
+                ):  # type: ignore
+                    outputs = model(**batch)  # type: ignore[operator]
+                    loss = outputs.loss
+                    if job.config.gradient_accumulation_steps > 1:
+                        loss = loss / job.config.gradient_accumulation_steps
+
+                if use_amp and grad_scaler is not None:
+                    await loop.run_in_executor(
+                        None, lambda: grad_scaler.scale(loss).backward()
+                    )  # type: ignore[union-attr]
+                else:
+                    await loop.run_in_executor(None, lambda: loss.backward())
+
+                epoch_loss += loss.item() * job.config.gradient_accumulation_steps
+
+                if (batch_idx + 1) % job.config.gradient_accumulation_steps == 0:
+                    if (
+                        job.config.max_grad_norm is not None
+                        and HAVE_TORCH
+                        and torch is not None
+                        and torch.nn is not None
+                    ):  # L1069 Fix
+                        if use_amp and grad_scaler is not None:
+                            await loop.run_in_executor(
+                                None, lambda: grad_scaler.unscale_(optimizer)
+                            )  # type: ignore[union-attr]
+                        await loop.run_in_executor(
+                            None,
+                            lambda: torch.nn.utils.clip_grad_norm_(
+                                model.parameters(), job.config.max_grad_norm
+                            )
+                            if torch and torch.nn
+                            else None,  # Ensure torch and torch.nn are available
+                        )
+
+                    if use_amp and grad_scaler is not None:
+                        await loop.run_in_executor(
+                            None, lambda: grad_scaler.step(optimizer)
+                        )  # type: ignore[union-attr]
+                        await loop.run_in_executor(None, grad_scaler.update)  # type: ignore[union-attr]
+                    else:
+                        await loop.run_in_executor(None, optimizer.step)  # type: ignore[union-attr]
+
+                    if scheduler:
+                        await loop.run_in_executor(None, scheduler.step)  # type: ignore[union-attr]
+                    await loop.run_in_executor(None, optimizer.zero_grad)  # type: ignore[union-attr]
+
+                    global_step += 1
+                    job.current_step = global_step
+                    job.loss = loss.item() * job.config.gradient_accumulation_steps
+                    if job.total_steps > 0:
+                        job.progress = min(1.0, global_step / job.total_steps)
+
+                    if summary_writer:
+                        await loop.run_in_executor(
+                            None,
+                            lambda: summary_writer.add_scalar(
+                                "Loss/train",
+                                job.loss if job.loss is not None else 0.0,
+                                global_step,
+                            )
+                            if summary_writer
+                            else None,
+                        )  # type: ignore[union-attr]
+                        if scheduler:
+                            lr = (
+                                scheduler.get_last_lr()[0]
+                                if hasattr(scheduler, "get_last_lr")
+                                else 0.0
+                            )  # type: ignore[union-attr]
+                            await loop.run_in_executor(
+                                None,
+                                lambda: summary_writer.add_scalar(
+                                    "LearningRate", lr, global_step
+                                )
+                                if summary_writer
+                                else None,
+                            )  # type: ignore[union-attr]
+
+                    if (
+                        job.config.save_steps > 0
+                        and global_step % job.config.save_steps == 0
+                    ):
+                        await self._save_checkpoint(job, global_step)
+                    if (
+                        job.config.eval_steps > 0
+                        and global_step % job.config.eval_steps == 0
+                        and job._eval_dataloader
+                    ):
+                        await self._evaluation_loop(job, global_step)
+                        if hasattr(model, "train"):
+                            model.train()
+
+                if (batch_idx + 1) % (10 * job.config.gradient_accumulation_steps) == 0:
+                    await self._log_training_progress(job)  # Fixed call
+                await asyncio.sleep(0)
+
+            avg_epoch_loss = epoch_loss / (len(train_dataloader) or 1)
+            job.metrics[f"epoch_{epoch + 1}_train_loss"] = avg_epoch_loss
+            logger.info(
+                f"Epoch {epoch + 1} for job {job.job_id}. Avg Train Loss: {avg_epoch_loss:.4f}"
+            )
+            if summary_writer:
+                await loop.run_in_executor(
+                    None,
+                    lambda: summary_writer.add_scalar(
+                        "Loss/epoch_train", avg_epoch_loss, epoch + 1
+                    )
+                    if summary_writer
+                    else None,
+                )  # type: ignore[union-attr]
+
+            if job.config.save_steps == 0 or (
+                job.config.save_steps > 0 and global_step % job.config.save_steps != 0
+            ):
+                await self._save_checkpoint(job, global_step, epoch_end=True)
+            if job.config.eval_steps == 0 or (
+                job.config.eval_steps > 0 and global_step % job.config.eval_steps != 0
+            ):
+                if job._eval_dataloader:
+                    await self._evaluation_loop(job, global_step, epoch_end_eval=True)
+                    if hasattr(model, "train"):
+                        model.train()
+            if job.status != "running":
+                break
+
+    async def _evaluation_loop(
+        self, job: TrainingJob, global_step: int, epoch_end_eval: bool = False
+    ):
+        if not (
+            job._eval_dataloader and job._model and HAVE_TORCH and torch is not None
+        ):
+            logger.warning(f"Eval skipped for job {job.job_id}: missing components.")
+            return
+
+        logger.info(
+            f"Starting evaluation for job {job.job_id} at global_step {global_step}..."
+        )
+        loop = asyncio.get_event_loop()
+        model = job._model
+        if hasattr(model, "eval"):
+            model.eval()
+
+        total_eval_loss = 0
+        all_preds: List[Any] = []
+        all_labels: List[Any] = []
+
+        # Determine if autocast should be used for evaluation
+        # Typically, if AMP was used for training (grad_scaler exists), use it for eval for consistency,
+        # though for pure inference torch.no_grad() is the primary context manager.
+        use_amp_eval = job._grad_scaler is not None and autocast is not None
+
+        for batch in job._eval_dataloader:
+            if job.status != "running":
+                logger.info(f"Evaluation for job {job.job_id} interrupted.")
+                if hasattr(model, "train"):
+                    model.train()
+                return
+
+            batch = {k: v.to(self.device) for k, v in batch.items() if hasattr(v, "to")}
+            with torch.no_grad():  # type: ignore[union-attr]
+                with (
+                    autocast()
+                    if use_amp_eval and callable(autocast)
+                    else (
+                        lambda: (_ for _ in ()).throw(
+                            Exception("autocast not callable")
+                        )
+                        if use_amp_eval
+                        else asyncio.sleep(0)
+                    )
+                ):  # type: ignore
+                    outputs = model(**batch)  # type: ignore[operator]
+
+            loss = outputs.loss
+            total_eval_loss += loss.item()
+            logits = outputs.logits
+            preds = await loop.run_in_executor(
+                None,
+                lambda: torch.argmax(logits, dim=-1).cpu().tolist()
+                if torch is not None and logits is not None
+                else [],
+            )  # type: ignore[union-attr]
+            labels = await loop.run_in_executor(
+                None, lambda: batch["labels"].cpu().tolist()
+            )
+            all_preds.extend(preds)
+            all_labels.extend(labels)
+            await asyncio.sleep(0)
+
+        avg_eval_loss = total_eval_loss / (len(job._eval_dataloader) or 1)
+        accuracy = (
+            sum(p == label for p, label in zip(all_preds, all_labels)) / len(all_labels)
+            if all_labels
+            else 0.0
+        )
+
+        eval_metric_key_loss = (
+            f"eval/loss_step_{global_step}" if not epoch_end_eval else "eval/epoch_loss"
+        )
+        eval_metric_key_acc = (
+            f"eval/accuracy_step_{global_step}"
+            if not epoch_end_eval
+            else "eval/epoch_accuracy"
+        )
+        job.metrics[eval_metric_key_loss] = avg_eval_loss
+        job.metrics[eval_metric_key_acc] = accuracy
+        logger.info(
+            f"Eval for job {job.job_id} at step {global_step}. Loss: {avg_eval_loss:.4f}, Acc: {accuracy:.4f}"
+        )
+
+        if job._summary_writer:
+            log_step = global_step if not epoch_end_eval else job.current_epoch + 1
+            metric_name_loss = eval_metric_key_loss.replace("_step_", "/").replace(
+                "epoch_", "epoch/"
+            )
+            metric_name_acc = eval_metric_key_acc.replace("_step_", "/").replace(
+                "epoch_", "epoch/"
+            )
+
+            await loop.run_in_executor(
+                None,
+                lambda: job._summary_writer.add_scalar(
+                    metric_name_loss, avg_eval_loss, log_step
+                )
+                if job._summary_writer
+                else None,
+            )  # type: ignore[union-attr]
+            await loop.run_in_executor(
+                None,
+                lambda: job._summary_writer.add_scalar(
+                    metric_name_acc, accuracy, log_step
+                )
+                if job._summary_writer
+                else None,
+            )  # type: ignore[union-attr]
+
+        await self._log_training_progress(job)  # Fixed call
+        if hasattr(model, "train"):
+            model.train()
+
+    async def _log_training_progress(
+        self, job: TrainingJob
+    ):  # Fixed method definition (L1274 area)
+        """Log training progress"""
+        self.vanta_core.publish_event(
+            "training.progress",
+            {
+                "job_id": job.job_id,
+                "epoch": job.current_epoch + 1,  # epochs are 0-indexed internally
+                "step": job.current_step,
+                "total_steps": job.total_steps,
+                "progress": job.progress,
+                "loss": job.loss,
+                "metrics": job.metrics,
+                "status": job.status,
+            },
+            source="AsyncTrainingEngine",
+        )
+
+    async def _save_checkpoint(
+        self, job: TrainingJob, current_global_step: int, epoch_end: bool = False
+    ):
+        if not (HAVE_TORCH and torch is not None and job._model and job._optimizer):
+            logger.warning(
+                f"Cannot save checkpoint for job {job.job_id}: missing components."
+            )
+            return
+
+        loop = asyncio.get_event_loop()
+        checkpoint_name_stem = f"{job.job_id}_step_{current_global_step}"
+        if epoch_end:
+            checkpoint_name_stem = (
+                f"{job.job_id}_epoch_{job.current_epoch + 1}_step_{current_global_step}"
+            )
+
+        checkpoint_path = Path(job.config.checkpoint_dir) / f"{checkpoint_name_stem}.pt"
+        latest_checkpoint_path = (
+            Path(job.config.checkpoint_dir) / f"{job.job_id}_latest.pt"
+        )
+
+        state_dict: Dict[str, Any] = {  # Ensure type for state_dict
+            "epoch": job.current_epoch,
+            "global_step": current_global_step,
+            "model_state_dict": job._model.state_dict(),  # type: ignore[union-attr]
+            "optimizer_state_dict": job._optimizer.state_dict(),  # type: ignore[union-attr]
+            "loss": job.loss,
+            "metrics": job.metrics,
+            "config": job.config.model_dump(),
+        }
+        if job._scheduler:
+            state_dict["scheduler_state_dict"] = job._scheduler.state_dict()  # type: ignore[union-attr]
+        if job._grad_scaler:
+            state_dict["grad_scaler_state_dict"] = job._grad_scaler.state_dict()  # type: ignore[union-attr]
+
+        try:
+            await loop.run_in_executor(
+                None,
+                lambda: torch.save(state_dict, checkpoint_path)
+                if torch is not None
+                else (_ for _ in ()).throw(
+                    RuntimeError("PyTorch (torch) is None, cannot save checkpoint.")
+                ),
+            )  # type: ignore[union-attr]
+            logger.info(f"Checkpoint saved for job {job.job_id}: {checkpoint_path}")
+            await loop.run_in_executor(
+                None,
+                lambda: torch.save(state_dict, latest_checkpoint_path)
+                if torch is not None
+                else (_ for _ in ()).throw(
+                    RuntimeError("PyTorch (torch) is None, cannot save checkpoint.")
+                ),
+            )  # type: ignore[union-attr]
+            logger.info(
+                f"Updated latest checkpoint for job {job.job_id} to {latest_checkpoint_path}"
+            )
+            self.vanta_core.publish_event(
+                "training.checkpoint.saved",
+                {"job_id": job.job_id, "path": str(checkpoint_path)},
+                source="AsyncTrainingEngine",
+            )
+        except Exception as e:
+            logger.error(
+                f"Failed to save checkpoint for job {job.job_id} to {checkpoint_path}: {e}",
+                exc_info=True,
+            )
+
+    async def pause_training_job(self, job_id: str) -> bool:
+        with self.job_lock:
+            if job_id not in self.training_jobs:
+                logger.warning(f"Pause failed: Job ID {job_id} not found.")
+                return False
+            job = self.training_jobs[job_id]
+            if job.status == "running":
+                job.status = "paused"
+                self.vanta_core.publish_event(
+                    "training.job.paused",
+                    {"job_id": job_id},
+                    source="AsyncTrainingEngine",
+                )
+                logger.info(f"Training job paused: {job_id}")
+                return True
+            logger.warning(
+                f"Pause failed: Job {job_id} not in 'running' state (current: {job.status})."
+            )
+        return False
+
+    async def resume_training_job(self, job_id: str) -> bool:
+        with self.job_lock:
+            if job_id not in self.training_jobs:
+                logger.warning(f"Resume failed: Job ID {job_id} not found.")
+                return False
+            job = self.training_jobs[job_id]
+            if job.status == "paused":
+                job.status = "running"
+                self.vanta_core.publish_event(
+                    "training.job.resumed",
+                    {"job_id": job_id},
+                    source="AsyncTrainingEngine",
+                )
+                logger.info(f"Training job resumed: {job_id}")
+                # The training loop, if still active (self.training_task exists), will pick up the "running" status.
+                # If the task had completed/failed while paused (unlikely if pause works as expected),
+                # then start_training_job would be needed again. This basic resume assumes the task is poll-waiting.
+                return True
+            logger.warning(
+                f"Resume failed: Job {job_id} not in 'paused' state (current: {job.status})."
+            )
+        return False
+
+    async def stop_training_job(
+        self, job_id: str, reason: str = "Stopped by user"
+    ) -> bool:
+        job_was_active_or_pausable = False
+        original_status = ""
+        with self.job_lock:
+            if job_id not in self.training_jobs:
+                logger.warning(f"Stop failed: Job ID {job_id} not found.")
+                return False
+            job = self.training_jobs[job_id]
+            original_status = job.status
+            if job.status in [
+                "running",
+                "paused",
+                "pending",
+            ]:  # Can stop pending jobs before task created
+                job.status = "stopping"
+                job.error = {"type": "UserStop", "message": reason, "traceback": ""}
+                job_was_active_or_pausable = True
+                logger.info(
+                    f"Stopping training job: {job_id} (original status: {original_status})..."
+                )
+            else:
+                logger.warning(
+                    f"Stop failed: Job {job_id} not in a stoppable state (current: {original_status})."
+                )
+                return False
+
+        if job_was_active_or_pausable:
+            if (
+                self.active_job_id == job_id
+                and self.training_task
+                and not self.training_task.done()
+            ):
+                logger.info(f"Cancelling asyncio task for job {job_id}.")
+                self.training_task.cancel()
+                # _run_training_job's except/finally will handle final status update and active_job_id clearing
+                return True
+            else:  # Job was pending, or paused and task already done, or no active task
+                with self.job_lock:
+                    job.status = "stopped"  # Finalize status directly
+                    job.end_time = time.time()
+                self.vanta_core.publish_event(
+                    "training.job.stopped",
+                    {"job_id": job_id, "reason": reason},
+                    source="AsyncTrainingEngine",
+                )
+                logger.info(
+                    f"Job {job_id} (original status: {original_status}) marked as stopped directly."
+                )
+                if (
+                    self.active_job_id == job_id
+                ):  # If it was the active job but task was None/done
+                    self.active_job_id = None
+                return True
+        return False
+
+    async def get_job_status(self, job_id: str) -> Optional[Dict[str, Any]]:
+        with self.job_lock:
+            job = self.training_jobs.get(job_id)
+            if not job:
+                return None
+            # Using model_dump ensures Pydantic serialization logic is applied
+            return job.model_dump(
+                exclude={
+                    "_model",
+                    "_tokenizer",
+                    "_optimizer",
+                    "_scheduler",
+                    "_train_dataloader",
+                    "_eval_dataloader",
+                    "_grad_scaler",
+                    "_summary_writer",
+                    "_loaded_checkpoint_path",
+                }
+            )
+
+    async def list_jobs(self) -> List[Dict[str, Any]]:
+        # Changed to run get_job_status sequentially as it's quick and involves a lock.
+        # Concurrency with asyncio.gather here doesn't offer much benefit and adds complexity.
+        statuses: List[Dict[str, Any]] = []
+        job_ids_copy = []
+        with self.job_lock:  # Get a snapshot of job_ids under lock
+            job_ids_copy = list(self.training_jobs.keys())
+
+        for job_id in job_ids_copy:
+            status = await self.get_job_status(
+                job_id
+            )  # This method already uses the lock
+            if status:
+                statuses.append(status)
+        return statuses
+
+    async def get_training_stats(self) -> Dict[str, Any]:
+        with self.job_lock:
+            active_job_details = None
+            if self.active_job_id and self.active_job_id in self.training_jobs:
+                active_job = self.training_jobs[self.active_job_id]
+                # Ensure the fields exist before accessing, or use .get() for Pydantic models
+                active_job_details = {
+                    "job_id": active_job.job_id,
+                    "status": active_job.status,
+                    "progress": active_job.progress,
+                    "current_epoch": active_job.current_epoch,
+                    "current_step": active_job.current_step,
+                }
+
+            return {
+                "device": self.device,
+                "total_jobs_managed": len(self.training_jobs),
+                "active_job_id": self.active_job_id,
+                "active_job_details": active_job_details,
+                "is_initialized": self.is_initialized,
+                "default_engine_config": self.default_engine_config.model_dump(),
+            }
+
+    async def shutdown(self, graceful_timeout: float = 10.0):
+        logger.info(
+            f"Shutting down Training Engine (graceful_timeout: {graceful_timeout}s)..."
+        )
+        active_job_to_stop = None
+        with self.job_lock:
+            if self.active_job_id:
+                active_job_to_stop = self.active_job_id
+
+        if active_job_to_stop:
+            logger.info(f"Requesting stop for active job: {active_job_to_stop}")
+            await self.stop_training_job(active_job_to_stop, reason="Engine Shutdown")
+            if self.training_task and not self.training_task.done():
+                try:
+                    await asyncio.wait_for(self.training_task, timeout=graceful_timeout)
+                except asyncio.TimeoutError:
+                    logger.warning(
+                        f"Timeout waiting for task of job {active_job_to_stop} to complete. Forcing cancel."
+                    )
+                    if not self.training_task.done():
+                        self.training_task.cancel()
+                    try:
+                        await self.training_task
+                    except asyncio.CancelledError:
+                        pass
+                except asyncio.CancelledError:
+                    pass  # Already cancelled by stop_training_job
+
+        self.is_initialized = False
+        self.vanta_core.publish_event(
+            "training.engine.shutdown", {}, source="AsyncTrainingEngine"
+        )
+        logger.info("Training Engine shutdown complete.")
+
+    def get_health_status(self) -> dict:
+        """Return health status of the training engine."""
+        return {
+            "component": self.COMPONENT_NAME,
+            "status": "healthy" if self.is_initialized else "degraded",
+            "active_job_id": self.active_job_id,
+            "num_jobs": len(self.training_jobs),
+        }